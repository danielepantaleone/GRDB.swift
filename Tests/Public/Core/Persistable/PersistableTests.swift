--- conflicted
+++ resolved
@@ -71,11 +71,7 @@
         try performInsert(db)
     }
     
-<<<<<<< HEAD
-    func update(_ db: Database) throws {
-=======
-    func update(db: Database, columns: Set<String>) throws {
->>>>>>> d9229611
+    func update(_ db: Database, columns: Set<String>) throws {
         willUpdate()
         try performUpdate(db, columns: columns)
     }
