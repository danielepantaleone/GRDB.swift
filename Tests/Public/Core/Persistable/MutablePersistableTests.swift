import XCTest
#if USING_SQLCIPHER
    import GRDBCipher
#elseif USING_CUSTOMSQLITE
    import GRDBCustomSQLite
#else
    import GRDB
#endif

private struct MutablePersistablePerson : MutablePersistable {
    var id: Int64?
    var name: String?
    var age: Int?
    
    static let databaseTableName = "persons"
    
    var persistentDictionary: [String: DatabaseValueConvertible?] {
        return ["id": id, "name": name, "age": age]
    }
    
    mutating func didInsert(with rowID: Int64, for column: String?) {
        self.id = rowID
    }
}

private struct MutablePersistableCountry : MutablePersistable {
    var rowID: Int64?
    var isoCode: String
    var name: String
    
    static let databaseTableName = "countries"
    
    var persistentDictionary: [String: DatabaseValueConvertible?] {
        return ["isoCode": isoCode, "name": name]
    }
    
    mutating func didInsert(with rowID: Int64, for column: String?) {
        self.rowID = rowID
    }
}

private struct MutablePersistableCustomizedCountry : MutablePersistable {
    var rowID: Int64?
    var isoCode: String
    var name: String
    let willInsert: (Void) -> Void
    let willUpdate: (Void) -> Void
    let willSave: (Void) -> Void
    let willDelete: (Void) -> Void
    let willExists: (Void) -> Void
    
    static let databaseTableName = "countries"
    
    var persistentDictionary: [String: DatabaseValueConvertible?] {
        return ["isoCode": isoCode, "name": name]
    }
    
    mutating func didInsert(with rowID: Int64, for column: String?) {
        self.rowID = rowID
    }
    
    mutating func insert(_ db: Database) throws {
        willInsert()
        try performInsert(db)
    }
    
    func update(_ db: Database, columns: Set<String>) throws {
        willUpdate()
        try performUpdate(db, columns: columns)
    }
    
    mutating func save(_ db: Database) throws {
        willSave()
        try performSave(db)
    }
    
    func delete(_ db: Database) throws -> Bool {
        willDelete()
        return try performDelete(db)
    }
    
    func exists(_ db: Database) -> Bool {
        willExists()
        return performExists(db)
    }
}

class MutablePersistableTests: GRDBTestCase {
    
    override func setup(_ dbWriter: DatabaseWriter) throws {
        var migrator = DatabaseMigrator()
        migrator.registerMigration("setUp") { db in
            try db.execute(
                "CREATE TABLE persons (" +
                    "id INTEGER PRIMARY KEY, " +
                    "name NOT NULL, " +
                    "age INTEGER" +
                ")")
            try db.execute(
                "CREATE TABLE countries (" +
                    "isoCode TEXT NOT NULL PRIMARY KEY, " +
                    "name TEXT NOT NULL " +
                ")")
        }
        try migrator.migrate(dbWriter)
    }
    
    
    // MARK: - MutablePersistablePerson
    
    func testInsertMutablePersistablePerson() {
        assertNoError {
            let dbQueue = try makeDatabaseQueue()
            try dbQueue.inDatabase { db in
                var person = MutablePersistablePerson(id: nil, name: "Arthur", age: 24)
                try person.insert(db)
                
                let rows = Row.fetchAll(db, "SELECT * FROM persons")
                XCTAssertEqual(rows.count, 1)
                XCTAssertEqual(rows[0].value(named: "id") as Int64, person.id!)
                XCTAssertEqual(rows[0].value(named: "name") as String, "Arthur")
            }
        }
    }
    
    func testUpdateMutablePersistablePerson() {
        assertNoError {
            let dbQueue = try makeDatabaseQueue()
            try dbQueue.inDatabase { db in
                var person1 = MutablePersistablePerson(id: nil, name: "Arthur", age: 24)
                try person1.insert(db)
                var person2 = MutablePersistablePerson(id: nil, name: "Barbara", age: 24)
                try person2.insert(db)
                
                person1.name = "Craig"
                try person1.update(db)
                
                let rows = Row.fetchAll(db, "SELECT * FROM persons ORDER BY id")
                XCTAssertEqual(rows.count, 2)
                XCTAssertEqual(rows[0].value(named: "id") as Int64, person1.id!)
                XCTAssertEqual(rows[0].value(named: "name") as String, "Craig")
                XCTAssertEqual(rows[1].value(named: "id") as Int64, person2.id!)
                XCTAssertEqual(rows[1].value(named: "name") as String, "Barbara")
            }
        }
    }
    
    func testPartialUpdateMutablePersistablePerson() {
        assertNoError {
            let dbQueue = try makeDatabaseQueue()
            try dbQueue.inDatabase { db in
                var person1 = MutablePersistablePerson(id: nil, name: "Arthur", age: 24)
                try person1.insert(db)
                var person2 = MutablePersistablePerson(id: nil, name: "Barbara", age: 36)
                try person2.insert(db)
                
                do {
                    person1.name = "Craig"
                    try person1.update(db, columns: [String]())
                    
                    let rows = Row.fetchAll(db, "SELECT * FROM persons ORDER BY id")
                    XCTAssertEqual(rows.count, 2)
                    XCTAssertEqual(rows[0].value(named: "id") as Int64, person1.id!)
                    XCTAssertEqual(rows[0].value(named: "name") as String, "Arthur")
                    XCTAssertEqual(rows[0].value(named: "age") as Int, 24)
                    XCTAssertEqual(rows[1].value(named: "id") as Int64, person2.id!)
                    XCTAssertEqual(rows[1].value(named: "name") as String, "Barbara")
                    XCTAssertEqual(rows[1].value(named: "age") as Int, 36)
                }
                
                do {
                    person1.name = "Craig"
<<<<<<< HEAD
                    try person1.update(db, columns: [Column("name")])
=======
                    person1.age = 25
                    try person1.update(db, columns: [SQLColumn("name")])
>>>>>>> ceb73730
                    
                    let rows = Row.fetchAll(db, "SELECT * FROM persons ORDER BY id")
                    XCTAssertEqual(rows.count, 2)
                    XCTAssertEqual(rows[0].value(named: "id") as Int64, person1.id!)
                    XCTAssertEqual(rows[0].value(named: "name") as String, "Craig")
                    XCTAssertEqual(rows[0].value(named: "age") as Int, 24)
                    XCTAssertEqual(rows[1].value(named: "id") as Int64, person2.id!)
                    XCTAssertEqual(rows[1].value(named: "name") as String, "Barbara")
                    XCTAssertEqual(rows[1].value(named: "age") as Int, 36)
                }
                
                do {
                    person1.name = "David"
                    try person1.update(db, columns: ["AgE"])    // case insensitivity
                    
                    let rows = Row.fetchAll(db, "SELECT * FROM persons ORDER BY id")
                    XCTAssertEqual(rows.count, 2)
                    XCTAssertEqual(rows[0].value(named: "id") as Int64, person1.id!)
                    XCTAssertEqual(rows[0].value(named: "name") as String, "Craig")
                    XCTAssertEqual(rows[0].value(named: "age") as Int, 25)
                    XCTAssertEqual(rows[1].value(named: "id") as Int64, person2.id!)
                    XCTAssertEqual(rows[1].value(named: "name") as String, "Barbara")
                    XCTAssertEqual(rows[1].value(named: "age") as Int, 36)
                }
            }
        }
    }
    
    func testSaveMutablePersistablePerson() {
        assertNoError {
            let dbQueue = try makeDatabaseQueue()
            try dbQueue.inDatabase { db in
                var person1 = MutablePersistablePerson(id: nil, name: "Arthur", age: 24)
                try person1.save(db)
                
                var rows = Row.fetchAll(db, "SELECT * FROM persons")
                XCTAssertEqual(rows.count, 1)
                XCTAssertEqual(rows[0].value(named: "id") as Int64, person1.id!)
                XCTAssertEqual(rows[0].value(named: "name") as String, "Arthur")
                
                var person2 = MutablePersistablePerson(id: nil, name: "Barbara", age: 24)
                try person2.save(db)
                
                person1.name = "Craig"
                try person1.save(db)
                
                rows = Row.fetchAll(db, "SELECT * FROM persons ORDER BY id")
                XCTAssertEqual(rows.count, 2)
                XCTAssertEqual(rows[0].value(named: "id") as Int64, person1.id!)
                XCTAssertEqual(rows[0].value(named: "name") as String, "Craig")
                XCTAssertEqual(rows[1].value(named: "id") as Int64, person2.id!)
                XCTAssertEqual(rows[1].value(named: "name") as String, "Barbara")
                
                try person1.delete(db)
                try person1.save(db)
                
                rows = Row.fetchAll(db, "SELECT * FROM persons ORDER BY id")
                XCTAssertEqual(rows.count, 2)
                XCTAssertEqual(rows[0].value(named: "id") as Int64, person1.id!)
                XCTAssertEqual(rows[0].value(named: "name") as String, "Craig")
                XCTAssertEqual(rows[1].value(named: "id") as Int64, person2.id!)
                XCTAssertEqual(rows[1].value(named: "name") as String, "Barbara")
            }
        }
    }
    
    func testDeleteMutablePersistablePerson() {
        assertNoError {
            let dbQueue = try makeDatabaseQueue()
            try dbQueue.inDatabase { db in
                var person1 = MutablePersistablePerson(id: nil, name: "Arthur", age: 24)
                try person1.insert(db)
                var person2 = MutablePersistablePerson(id: nil, name: "Barbara", age: 24)
                try person2.insert(db)
                
                // TODO: test delete return value
                try person1.delete(db)
                
                let rows = Row.fetchAll(db, "SELECT * FROM persons ORDER BY id")
                XCTAssertEqual(rows.count, 1)
                XCTAssertEqual(rows[0].value(named: "id") as Int64, person2.id!)
                XCTAssertEqual(rows[0].value(named: "name") as String, "Barbara")
            }
        }
    }
    
    func testExistsMutablePersistablePerson() {
        assertNoError {
            let dbQueue = try makeDatabaseQueue()
            try dbQueue.inDatabase { db in
                var person = MutablePersistablePerson(id: nil, name: "Arthur", age: 24)
                try person.insert(db)
                XCTAssertTrue(person.exists(db))
                
                try person.delete(db)
                
                XCTAssertFalse(person.exists(db))
            }
        }
    }
    
    
    // MARK: - MutablePersistableCountry
    
    func testInsertMutablePersistableCountry() {
        assertNoError {
            let dbQueue = try makeDatabaseQueue()
            try dbQueue.inDatabase { db in
                var country = MutablePersistableCountry(rowID: nil, isoCode: "FR", name: "France")
                try country.insert(db)
                
                let rows = Row.fetchAll(db, "SELECT rowID, * FROM countries")
                XCTAssertEqual(rows.count, 1)
                XCTAssertEqual(rows[0].value(named: "rowID") as Int64, country.rowID!)
                XCTAssertEqual(rows[0].value(named: "name") as String, "France")
            }
        }
    }
    
    func testUpdateMutablePersistableCountry() {
        assertNoError {
            let dbQueue = try makeDatabaseQueue()
            try dbQueue.inDatabase { db in
                var country1 = MutablePersistableCountry(rowID: nil, isoCode: "FR", name: "France")
                try country1.insert(db)
                var country2 = MutablePersistableCountry(rowID: nil, isoCode: "US", name: "United States")
                try country2.insert(db)
                
                country1.name = "France Métropolitaine"
                try country1.update(db)
                
                let rows = Row.fetchAll(db, "SELECT rowID, * FROM countries ORDER BY rowID")
                XCTAssertEqual(rows.count, 2)
                XCTAssertEqual(rows[0].value(named: "rowID") as Int64, country1.rowID!)
                XCTAssertEqual(rows[0].value(named: "name") as String, "France Métropolitaine")
                XCTAssertEqual(rows[1].value(named: "rowID") as Int64, country2.rowID!)
                XCTAssertEqual(rows[1].value(named: "name") as String, "United States")
            }
        }
    }
    
    func testSaveMutablePersistableCountry() {
        assertNoError {
            let dbQueue = try makeDatabaseQueue()
            try dbQueue.inDatabase { db in
                var country1 = MutablePersistableCountry(rowID: nil, isoCode: "FR", name: "France")
                try country1.save(db)
                
                var rows = Row.fetchAll(db, "SELECT rowID, * FROM countries")
                XCTAssertEqual(rows.count, 1)
                XCTAssertEqual(rows[0].value(named: "rowID") as Int64, country1.rowID!)
                XCTAssertEqual(rows[0].value(named: "name") as String, "France")
                
                var country2 = MutablePersistableCountry(rowID: nil, isoCode: "US", name: "United States")
                try country2.save(db)
                
                country1.name = "France Métropolitaine"
                try country1.save(db)
                
                rows = Row.fetchAll(db, "SELECT rowID, * FROM countries ORDER BY rowID")
                XCTAssertEqual(rows.count, 2)
                XCTAssertEqual(rows[0].value(named: "rowID") as Int64, country1.rowID!)
                XCTAssertEqual(rows[0].value(named: "name") as String, "France Métropolitaine")
                XCTAssertEqual(rows[1].value(named: "rowID") as Int64, country2.rowID!)
                XCTAssertEqual(rows[1].value(named: "name") as String, "United States")
                
                try country1.delete(db)
                try country1.save(db)
                
                rows = Row.fetchAll(db, "SELECT rowID, * FROM countries ORDER BY rowID")
                XCTAssertEqual(rows.count, 2)
                XCTAssertEqual(rows[0].value(named: "rowID") as Int64, country2.rowID!)
                XCTAssertEqual(rows[0].value(named: "name") as String, "United States")
                XCTAssertEqual(rows[1].value(named: "rowID") as Int64, country1.rowID!)
                XCTAssertEqual(rows[1].value(named: "name") as String, "France Métropolitaine")
            }
        }
    }
    
    func testDeleteMutablePersistableCountry() {
        assertNoError {
            let dbQueue = try makeDatabaseQueue()
            try dbQueue.inDatabase { db in
                var country1 = MutablePersistableCountry(rowID: nil, isoCode: "FR", name: "France")
                try country1.insert(db)
                var country2 = MutablePersistableCountry(rowID: nil, isoCode: "US", name: "United States")
                try country2.insert(db)
                
                // TODO: test delete return value
                try country1.delete(db)
                
                let rows = Row.fetchAll(db, "SELECT rowID, * FROM countries ORDER BY rowID")
                XCTAssertEqual(rows.count, 1)
                XCTAssertEqual(rows[0].value(named: "rowID") as Int64, country2.rowID!)
                XCTAssertEqual(rows[0].value(named: "name") as String, "United States")
            }
        }
    }
    
    func testExistsMutablePersistableCountry() {
        assertNoError {
            let dbQueue = try makeDatabaseQueue()
            try dbQueue.inDatabase { db in
                var country = MutablePersistableCountry(rowID: nil, isoCode: "FR", name: "France")
                try country.insert(db)
                XCTAssertTrue(country.exists(db))
                
                try country.delete(db)
                
                XCTAssertFalse(country.exists(db))
            }
        }
    }
    
    
    // MARK: - MutablePersistableCustomizedCountry
    
    func testInsertMutablePersistableCustomizedCountry() {
        assertNoError {
            let dbQueue = try makeDatabaseQueue()
            try dbQueue.inDatabase { db in
                var insertCount: Int = 0
                var updateCount: Int = 0
                var saveCount: Int = 0
                var deleteCount: Int = 0
                var existsCount: Int = 0
                var country = MutablePersistableCustomizedCountry(
                    rowID: nil,
                    isoCode: "FR",
                    name: "France",
                    willInsert: { insertCount += 1 },
                    willUpdate: { updateCount += 1 },
                    willSave: { saveCount += 1 },
                    willDelete: { deleteCount += 1 },
                    willExists: { existsCount += 1 })
                try country.insert(db)
                
                XCTAssertEqual(insertCount, 1)
                XCTAssertEqual(updateCount, 0)
                XCTAssertEqual(saveCount, 0)
                XCTAssertEqual(deleteCount, 0)
                XCTAssertEqual(existsCount, 0)
                
                let rows = Row.fetchAll(db, "SELECT rowID, * FROM countries")
                XCTAssertEqual(rows.count, 1)
                XCTAssertEqual(rows[0].value(named: "rowID") as Int64, country.rowID!)
                XCTAssertEqual(rows[0].value(named: "name") as String, "France")
            }
        }
    }
    
    func testUpdateMutablePersistableCustomizedCountry() {
        assertNoError {
            let dbQueue = try makeDatabaseQueue()
            try dbQueue.inDatabase { db in
                var insertCount: Int = 0
                var updateCount: Int = 0
                var saveCount: Int = 0
                var deleteCount: Int = 0
                var existsCount: Int = 0
                var country1 = MutablePersistableCustomizedCountry(
                    rowID: nil,
                    isoCode: "FR",
                    name: "France",
                    willInsert: { insertCount += 1 },
                    willUpdate: { updateCount += 1 },
                    willSave: { saveCount += 1 },
                    willDelete: { deleteCount += 1 },
                    willExists: { existsCount += 1 })
                try country1.insert(db)
                var country2 = MutablePersistableCustomizedCountry(
                    rowID: nil,
                    isoCode: "US",
                    name: "United States",
                    willInsert: { },
                    willUpdate: { },
                    willSave: { },
                    willDelete: { },
                    willExists: { })
                try country2.insert(db)
                
                country1.name = "France Métropolitaine"
                try country1.update(db)
                
                XCTAssertEqual(insertCount, 1)
                XCTAssertEqual(updateCount, 1)
                XCTAssertEqual(saveCount, 0)
                XCTAssertEqual(deleteCount, 0)
                XCTAssertEqual(existsCount, 0)
                
                let rows = Row.fetchAll(db, "SELECT rowID, * FROM countries ORDER BY rowID")
                XCTAssertEqual(rows.count, 2)
                XCTAssertEqual(rows[0].value(named: "rowID") as Int64, country1.rowID!)
                XCTAssertEqual(rows[0].value(named: "name") as String, "France Métropolitaine")
                XCTAssertEqual(rows[1].value(named: "rowID") as Int64, country2.rowID!)
                XCTAssertEqual(rows[1].value(named: "name") as String, "United States")
            }
        }
    }
    
    func testSaveMutablePersistableCustomizedCountry() {
        assertNoError {
            let dbQueue = try makeDatabaseQueue()
            try dbQueue.inDatabase { db in
                var insertCount: Int = 0
                var updateCount: Int = 0
                var saveCount: Int = 0
                var deleteCount: Int = 0
                var existsCount: Int = 0
                var country1 = MutablePersistableCustomizedCountry(
                    rowID: nil,
                    isoCode: "FR",
                    name: "France",
                    willInsert: { insertCount += 1 },
                    willUpdate: { updateCount += 1 },
                    willSave: { saveCount += 1 },
                    willDelete: { deleteCount += 1 },
                    willExists: { existsCount += 1 })
                try country1.save(db)
                
                XCTAssertEqual(insertCount, 1)
                XCTAssertEqual(updateCount, 1)
                XCTAssertEqual(saveCount, 1)
                XCTAssertEqual(deleteCount, 0)
                XCTAssertEqual(existsCount, 0)
                
                var rows = Row.fetchAll(db, "SELECT rowID, * FROM countries")
                XCTAssertEqual(rows.count, 1)
                XCTAssertEqual(rows[0].value(named: "rowID") as Int64, country1.rowID!)
                XCTAssertEqual(rows[0].value(named: "name") as String, "France")
                
                var country2 = MutablePersistableCustomizedCountry(
                    rowID: nil,
                    isoCode: "US",
                    name: "United States",
                    willInsert: { },
                    willUpdate: { },
                    willSave: { },
                    willDelete: { },
                    willExists: { })
                try country2.save(db)
                
                country1.name = "France Métropolitaine"
                try country1.save(db)
                
                XCTAssertEqual(insertCount, 1)
                XCTAssertEqual(updateCount, 2)
                XCTAssertEqual(saveCount, 2)
                XCTAssertEqual(deleteCount, 0)
                XCTAssertEqual(existsCount, 0)
                
                rows = Row.fetchAll(db, "SELECT rowID, * FROM countries ORDER BY rowID")
                XCTAssertEqual(rows.count, 2)
                XCTAssertEqual(rows[0].value(named: "rowID") as Int64, country1.rowID!)
                XCTAssertEqual(rows[0].value(named: "name") as String, "France Métropolitaine")
                XCTAssertEqual(rows[1].value(named: "rowID") as Int64, country2.rowID!)
                XCTAssertEqual(rows[1].value(named: "name") as String, "United States")
                
                // TODO: test delete return value
                _ = try country1.delete(db)
                try country1.save(db)
                
                XCTAssertEqual(insertCount, 2)
                XCTAssertEqual(updateCount, 3)
                XCTAssertEqual(saveCount, 3)
                XCTAssertEqual(deleteCount, 1)
                XCTAssertEqual(existsCount, 0)
                
                rows = Row.fetchAll(db, "SELECT rowID, * FROM countries ORDER BY rowID")
                XCTAssertEqual(rows.count, 2)
                XCTAssertEqual(rows[0].value(named: "rowID") as Int64, country2.rowID!)
                XCTAssertEqual(rows[0].value(named: "name") as String, "United States")
                XCTAssertEqual(rows[1].value(named: "rowID") as Int64, country1.rowID!)
                XCTAssertEqual(rows[1].value(named: "name") as String, "France Métropolitaine")
            }
        }
    }
    
    func testDeleteMutablePersistableCustomizedCountry() {
        assertNoError {
            let dbQueue = try makeDatabaseQueue()
            try dbQueue.inDatabase { db in
                var insertCount: Int = 0
                var updateCount: Int = 0
                var saveCount: Int = 0
                var deleteCount: Int = 0
                var existsCount: Int = 0
                var country1 = MutablePersistableCustomizedCountry(
                    rowID: nil,
                    isoCode: "FR",
                    name: "France",
                    willInsert: { insertCount += 1 },
                    willUpdate: { updateCount += 1 },
                    willSave: { saveCount += 1 },
                    willDelete: { deleteCount += 1 },
                    willExists: { existsCount += 1 })
                try country1.insert(db)
                var country2 = MutablePersistableCustomizedCountry(
                    rowID: nil,
                    isoCode: "US",
                    name: "United States",
                    willInsert: { },
                    willUpdate: { },
                    willSave: { },
                    willDelete: { },
                    willExists: { })
                try country2.insert(db)
                
                // TODO: test delete return value
                _ = try country1.delete(db)
                
                XCTAssertEqual(insertCount, 1)
                XCTAssertEqual(updateCount, 0)
                XCTAssertEqual(saveCount, 0)
                XCTAssertEqual(deleteCount, 1)
                XCTAssertEqual(existsCount, 0)
                
                let rows = Row.fetchAll(db, "SELECT rowID, * FROM countries ORDER BY rowID")
                XCTAssertEqual(rows.count, 1)
                XCTAssertEqual(rows[0].value(named: "rowID") as Int64, country2.rowID!)
                XCTAssertEqual(rows[0].value(named: "name") as String, "United States")
            }
        }
    }
    
    func testExistsMutablePersistableCustomizedCountry() {
        assertNoError {
            let dbQueue = try makeDatabaseQueue()
            try dbQueue.inDatabase { db in
                var insertCount: Int = 0
                var updateCount: Int = 0
                var saveCount: Int = 0
                var deleteCount: Int = 0
                var existsCount: Int = 0
                var country = MutablePersistableCustomizedCountry(
                    rowID: nil,
                    isoCode: "FR",
                    name: "France",
                    willInsert: { insertCount += 1 },
                    willUpdate: { updateCount += 1 },
                    willSave: { saveCount += 1 },
                    willDelete: { deleteCount += 1 },
                    willExists: { existsCount += 1 })
                try country.insert(db)
                
                XCTAssertTrue(country.exists(db))
                XCTAssertEqual(insertCount, 1)
                XCTAssertEqual(updateCount, 0)
                XCTAssertEqual(saveCount, 0)
                XCTAssertEqual(deleteCount, 0)
                XCTAssertEqual(existsCount, 1)
                
                // TODO: test delete return value
                _ = try country.delete(db)
                
                XCTAssertFalse(country.exists(db))
                XCTAssertEqual(insertCount, 1)
                XCTAssertEqual(updateCount, 0)
                XCTAssertEqual(saveCount, 0)
                XCTAssertEqual(deleteCount, 1)
                XCTAssertEqual(existsCount, 2)
            }
        }
    }
}<|MERGE_RESOLUTION|>--- conflicted
+++ resolved
@@ -170,12 +170,8 @@
                 
                 do {
                     person1.name = "Craig"
-<<<<<<< HEAD
+                    person1.age = 25
                     try person1.update(db, columns: [Column("name")])
-=======
-                    person1.age = 25
-                    try person1.update(db, columns: [SQLColumn("name")])
->>>>>>> ceb73730
                     
                     let rows = Row.fetchAll(db, "SELECT * FROM persons ORDER BY id")
                     XCTAssertEqual(rows.count, 2)
