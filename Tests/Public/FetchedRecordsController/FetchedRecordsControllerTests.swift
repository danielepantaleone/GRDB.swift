--- conflicted
+++ resolved
@@ -21,21 +21,13 @@
         }
     }
     
-<<<<<<< HEAD
-    func controllerWillChange(_ controller: FetchedRecordsController<Record>) {
-=======
-    func controllerWillChange(controller: FetchedRecordsController<Record>, count: Int? = nil) {
->>>>>>> 2833da3b
+    func controllerWillChange(_ controller: FetchedRecordsController<Record>, count: Int? = nil) {
         recordsBeforeChanges = controller.fetchedRecords
         countBeforeChanges = count
     }
     
     /// The default implementation does nothing.
-<<<<<<< HEAD
-    func controllerDidChange(_ controller: FetchedRecordsController<Record>) {
-=======
-    func controllerDidChange(controller: FetchedRecordsController<Record>, count: Int? = nil) {
->>>>>>> 2833da3b
+    func controllerDidChange(_ controller: FetchedRecordsController<Record>, count: Int? = nil) {
         recordsAfterChanges = controller.fetchedRecords
         countAfterChanges = count
         if let transactionExpectation = transactionExpectation {
@@ -532,13 +524,13 @@
             controller.performFetch()
             
             // First insert
-            recorder.transactionExpectation = expectationWithDescription("expectation")
+            recorder.transactionExpectation = expectation(withDescription: "expectation")
             try dbQueue.inTransaction { db in
                 try synchronizePersons(db, [
                     Person(id: 1, name: "Arthur")])
-                return .Commit
-            }
-            waitForExpectationsWithTimeout(1, handler: nil)
+                return .commit
+            }
+            waitForExpectations(withTimeout: 1, handler: nil)
             
             XCTAssertEqual(recorder.recordsBeforeChanges.count, 0)
             XCTAssertEqual(recorder.recordsAfterChanges.count, 1)
@@ -547,14 +539,14 @@
             XCTAssertEqual(recorder.countAfterChanges!, 1)
             
             // Second insert
-            recorder.transactionExpectation = expectationWithDescription("expectation")
+            recorder.transactionExpectation = expectation(withDescription: "expectation")
             try dbQueue.inTransaction { db in
                 try synchronizePersons(db, [
                     Person(id: 1, name: "Arthur"),
                     Person(id: 2, name: "Barbara")])
-                return .Commit
-            }
-            waitForExpectationsWithTimeout(1, handler: nil)
+                return .commit
+            }
+            waitForExpectations(withTimeout: 1, handler: nil)
             
             XCTAssertEqual(recorder.recordsBeforeChanges.count, 1)
             XCTAssertEqual(recorder.recordsBeforeChanges.map { $0.name }, ["Arthur"])
