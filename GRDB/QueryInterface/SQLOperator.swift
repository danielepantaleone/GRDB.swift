// MARK: - Operator =

/// Returns an SQL expression that compares two values.
///
/// See https://github.com/groue/GRDB.swift/#sql-operators
<<<<<<< HEAD
public func == (lhs: _SpecificSQLExpressible, rhs: _SQLExpressible?) -> _SQLExpression {
    return .equalOperator(lhs.sqlExpression, rhs?.sqlExpression ?? .value(nil))
=======
public func == (lhs: _SpecificSQLExpressible, rhs: SQLExpressible?) -> _SQLExpression {
    return .Equal(lhs.sqlExpression, rhs?.sqlExpression ?? .Value(nil))
>>>>>>> a132b582
}

/// Returns an SQL expression that compares two values.
///
/// See https://github.com/groue/GRDB.swift/#sql-operators
<<<<<<< HEAD
public func == (lhs: _SpecificSQLExpressible, rhs: Bool?) -> _SQLExpression {
=======
public func == (lhs: _SpecificSQLExpressible, rhs: protocol<SQLExpressible, BooleanType>?) -> _SQLExpression {
>>>>>>> a132b582
    if let rhs = rhs {
        if rhs {
            return lhs.sqlExpression
        } else {
            return .notOperator(lhs.sqlExpression)
        }
    } else {
        return .equalOperator(lhs.sqlExpression, .value(nil))
    }
}

/// Returns an SQL expression that compares two values.
///
/// See https://github.com/groue/GRDB.swift/#sql-operators
<<<<<<< HEAD
public func == (lhs: _SQLExpressible?, rhs: _SpecificSQLExpressible) -> _SQLExpression {
    return .equalOperator(lhs?.sqlExpression ?? .value(nil), rhs.sqlExpression)
=======
public func == (lhs: SQLExpressible?, rhs: _SpecificSQLExpressible) -> _SQLExpression {
    return .Equal(lhs?.sqlExpression ?? .Value(nil), rhs.sqlExpression)
>>>>>>> a132b582
}

/// Returns an SQL expression that compares two values.
///
/// See https://github.com/groue/GRDB.swift/#sql-operators
<<<<<<< HEAD
public func == (lhs: Bool?, rhs: _SpecificSQLExpressible) -> _SQLExpression {
=======
public func == (lhs: protocol<SQLExpressible, BooleanType>?, rhs: _SpecificSQLExpressible) -> _SQLExpression {
>>>>>>> a132b582
    if let lhs = lhs {
        if lhs {
            return rhs.sqlExpression
        } else {
            return .notOperator(rhs.sqlExpression)
        }
    } else {
        return .equalOperator(.value(nil), rhs.sqlExpression)
    }
}

/// Returns an SQL expression that compares two values.
///
/// See https://github.com/groue/GRDB.swift/#sql-operators
public func == (lhs: _SpecificSQLExpressible, rhs: _SpecificSQLExpressible) -> _SQLExpression {
    return .equalOperator(lhs.sqlExpression, rhs.sqlExpression)
}


// MARK: - Operator !=

/// Returns an SQL expression that compares two values.
///
/// See https://github.com/groue/GRDB.swift/#sql-operators
<<<<<<< HEAD
public func != (lhs: _SpecificSQLExpressible, rhs: _SQLExpressible?) -> _SQLExpression {
    return .notEqualOperator(lhs.sqlExpression, rhs?.sqlExpression ?? .value(nil))
=======
public func != (lhs: _SpecificSQLExpressible, rhs: SQLExpressible?) -> _SQLExpression {
    return .NotEqual(lhs.sqlExpression, rhs?.sqlExpression ?? .Value(nil))
>>>>>>> a132b582
}

/// Returns an SQL expression that compares two values.
///
/// See https://github.com/groue/GRDB.swift/#sql-operators
<<<<<<< HEAD
public func != (lhs: _SpecificSQLExpressible, rhs: Bool?) -> _SQLExpression {
=======
public func != (lhs: _SpecificSQLExpressible, rhs: protocol<SQLExpressible, BooleanType>?) -> _SQLExpression {
>>>>>>> a132b582
    if let rhs = rhs {
        if rhs {
            return .notOperator(lhs.sqlExpression)
        } else {
            return lhs.sqlExpression
        }
    } else {
        return .notEqualOperator(lhs.sqlExpression, .value(nil))
    }
}

/// Returns an SQL expression that compares two values.
///
/// See https://github.com/groue/GRDB.swift/#sql-operators
<<<<<<< HEAD
public func != (lhs: _SQLExpressible?, rhs: _SpecificSQLExpressible) -> _SQLExpression {
    return .notEqualOperator(lhs?.sqlExpression ?? .value(nil), rhs.sqlExpression)
=======
public func != (lhs: SQLExpressible?, rhs: _SpecificSQLExpressible) -> _SQLExpression {
    return .NotEqual(lhs?.sqlExpression ?? .Value(nil), rhs.sqlExpression)
>>>>>>> a132b582
}

/// Returns an SQL expression that compares two values.
///
/// See https://github.com/groue/GRDB.swift/#sql-operators
<<<<<<< HEAD
public func != (lhs: Bool?, rhs: _SpecificSQLExpressible) -> _SQLExpression {
=======
public func != (lhs: protocol<SQLExpressible, BooleanType>?, rhs: _SpecificSQLExpressible) -> _SQLExpression {
>>>>>>> a132b582
    if let lhs = lhs {
        if lhs {
            return .notOperator(rhs.sqlExpression)
        } else {
            return rhs.sqlExpression
        }
    } else {
        return .notEqualOperator(.value(nil), rhs.sqlExpression)
    }
}

/// Returns an SQL expression that compares two values.
///
/// See https://github.com/groue/GRDB.swift/#sql-operators
public func != (lhs: _SpecificSQLExpressible, rhs: _SpecificSQLExpressible) -> _SQLExpression {
    return .notEqualOperator(lhs.sqlExpression, rhs.sqlExpression)
}


// MARK: - Operator <

/// Returns an SQL expression that compares two values.
///
/// See https://github.com/groue/GRDB.swift/#sql-operators
<<<<<<< HEAD
public func < (lhs: _SpecificSQLExpressible, rhs: _SQLExpressible) -> _SQLExpression {
    return .infixOperator("<", lhs.sqlExpression, rhs.sqlExpression)
=======
public func < (lhs: _SpecificSQLExpressible, rhs: SQLExpressible) -> _SQLExpression {
    return .InfixOperator("<", lhs.sqlExpression, rhs.sqlExpression)
>>>>>>> a132b582
}

/// Returns an SQL expression that compares two values.
///
/// See https://github.com/groue/GRDB.swift/#sql-operators
<<<<<<< HEAD
public func < (lhs: _SQLExpressible, rhs: _SpecificSQLExpressible) -> _SQLExpression {
    return .infixOperator("<", lhs.sqlExpression, rhs.sqlExpression)
=======
public func < (lhs: SQLExpressible, rhs: _SpecificSQLExpressible) -> _SQLExpression {
    return .InfixOperator("<", lhs.sqlExpression, rhs.sqlExpression)
>>>>>>> a132b582
}

/// Returns an SQL expression that compares two values.
///
/// See https://github.com/groue/GRDB.swift/#sql-operators
public func < (lhs: _SpecificSQLExpressible, rhs: _SpecificSQLExpressible) -> _SQLExpression {
    return .infixOperator("<", lhs.sqlExpression, rhs.sqlExpression)
}


// MARK: - Operator <=

/// Returns an SQL expression that compares two values.
///
/// See https://github.com/groue/GRDB.swift/#sql-operators
<<<<<<< HEAD
public func <= (lhs: _SpecificSQLExpressible, rhs: _SQLExpressible) -> _SQLExpression {
    return .infixOperator("<=", lhs.sqlExpression, rhs.sqlExpression)
=======
public func <= (lhs: _SpecificSQLExpressible, rhs: SQLExpressible) -> _SQLExpression {
    return .InfixOperator("<=", lhs.sqlExpression, rhs.sqlExpression)
>>>>>>> a132b582
}

/// Returns an SQL expression that compares two values.
///
/// See https://github.com/groue/GRDB.swift/#sql-operators
<<<<<<< HEAD
public func <= (lhs: _SQLExpressible, rhs: _SpecificSQLExpressible) -> _SQLExpression {
    return .infixOperator("<=", lhs.sqlExpression, rhs.sqlExpression)
=======
public func <= (lhs: SQLExpressible, rhs: _SpecificSQLExpressible) -> _SQLExpression {
    return .InfixOperator("<=", lhs.sqlExpression, rhs.sqlExpression)
>>>>>>> a132b582
}

/// Returns an SQL expression that compares two values.
///
/// See https://github.com/groue/GRDB.swift/#sql-operators
public func <= (lhs: _SpecificSQLExpressible, rhs: _SpecificSQLExpressible) -> _SQLExpression {
    return .infixOperator("<=", lhs.sqlExpression, rhs.sqlExpression)
}


// MARK: - Operator >

/// Returns an SQL expression that compares two values.
///
/// See https://github.com/groue/GRDB.swift/#sql-operators
<<<<<<< HEAD
public func > (lhs: _SpecificSQLExpressible, rhs: _SQLExpressible) -> _SQLExpression {
    return .infixOperator(">", lhs.sqlExpression, rhs.sqlExpression)
=======
public func > (lhs: _SpecificSQLExpressible, rhs: SQLExpressible) -> _SQLExpression {
    return .InfixOperator(">", lhs.sqlExpression, rhs.sqlExpression)
>>>>>>> a132b582
}

/// Returns an SQL expression that compares two values.
///
/// See https://github.com/groue/GRDB.swift/#sql-operators
<<<<<<< HEAD
public func > (lhs: _SQLExpressible, rhs: _SpecificSQLExpressible) -> _SQLExpression {
    return .infixOperator(">", lhs.sqlExpression, rhs.sqlExpression)
=======
public func > (lhs: SQLExpressible, rhs: _SpecificSQLExpressible) -> _SQLExpression {
    return .InfixOperator(">", lhs.sqlExpression, rhs.sqlExpression)
>>>>>>> a132b582
}

/// Returns an SQL expression that compares two values.
///
/// See https://github.com/groue/GRDB.swift/#sql-operators
public func > (lhs: _SpecificSQLExpressible, rhs: _SpecificSQLExpressible) -> _SQLExpression {
    return .infixOperator(">", lhs.sqlExpression, rhs.sqlExpression)
}


// MARK: - Operator >=

/// Returns an SQL expression that compares two values.
///
/// See https://github.com/groue/GRDB.swift/#sql-operators
<<<<<<< HEAD
public func >= (lhs: _SpecificSQLExpressible, rhs: _SQLExpressible) -> _SQLExpression {
    return .infixOperator(">=", lhs.sqlExpression, rhs.sqlExpression)
=======
public func >= (lhs: _SpecificSQLExpressible, rhs: SQLExpressible) -> _SQLExpression {
    return .InfixOperator(">=", lhs.sqlExpression, rhs.sqlExpression)
>>>>>>> a132b582
}

/// Returns an SQL expression that compares two values.
///
/// See https://github.com/groue/GRDB.swift/#sql-operators
<<<<<<< HEAD
public func >= (lhs: _SQLExpressible, rhs: _SpecificSQLExpressible) -> _SQLExpression {
    return .infixOperator(">=", lhs.sqlExpression, rhs.sqlExpression)
=======
public func >= (lhs: SQLExpressible, rhs: _SpecificSQLExpressible) -> _SQLExpression {
    return .InfixOperator(">=", lhs.sqlExpression, rhs.sqlExpression)
>>>>>>> a132b582
}

/// Returns an SQL expression that compares two values.
///
/// See https://github.com/groue/GRDB.swift/#sql-operators
public func >= (lhs: _SpecificSQLExpressible, rhs: _SpecificSQLExpressible) -> _SQLExpression {
    return .infixOperator(">=", lhs.sqlExpression, rhs.sqlExpression)
}


// MARK: - Operator *

/// Returns an SQL arithmetic expression.
///
/// See https://github.com/groue/GRDB.swift/#sql-operators
<<<<<<< HEAD
public func * (lhs: _SpecificSQLExpressible, rhs: _SQLExpressible) -> _SQLExpression {
    return .infixOperator("*", lhs.sqlExpression, rhs.sqlExpression)
=======
public func * (lhs: _SpecificSQLExpressible, rhs: SQLExpressible) -> _SQLExpression {
    return .InfixOperator("*", lhs.sqlExpression, rhs.sqlExpression)
>>>>>>> a132b582
}

/// Returns an SQL arithmetic expression.
///
/// See https://github.com/groue/GRDB.swift/#sql-operators
<<<<<<< HEAD
public func * (lhs: _SQLExpressible, rhs: _SpecificSQLExpressible) -> _SQLExpression {
    return .infixOperator("*", lhs.sqlExpression, rhs.sqlExpression)
=======
public func * (lhs: SQLExpressible, rhs: _SpecificSQLExpressible) -> _SQLExpression {
    return .InfixOperator("*", lhs.sqlExpression, rhs.sqlExpression)
>>>>>>> a132b582
}

/// Returns an SQL arithmetic expression.
///
/// See https://github.com/groue/GRDB.swift/#sql-operators
public func * (lhs: _SpecificSQLExpressible, rhs: _SpecificSQLExpressible) -> _SQLExpression {
    return .infixOperator("*", lhs.sqlExpression, rhs.sqlExpression)
}


// MARK: - Operator /

/// Returns an SQL arithmetic expression.
///
/// See https://github.com/groue/GRDB.swift/#sql-operators
<<<<<<< HEAD
public func / (lhs: _SpecificSQLExpressible, rhs: _SQLExpressible) -> _SQLExpression {
    return .infixOperator("/", lhs.sqlExpression, rhs.sqlExpression)
=======
public func / (lhs: _SpecificSQLExpressible, rhs: SQLExpressible) -> _SQLExpression {
    return .InfixOperator("/", lhs.sqlExpression, rhs.sqlExpression)
>>>>>>> a132b582
}

/// Returns an SQL arithmetic expression.
///
/// See https://github.com/groue/GRDB.swift/#sql-operators
<<<<<<< HEAD
public func / (lhs: _SQLExpressible, rhs: _SpecificSQLExpressible) -> _SQLExpression {
    return .infixOperator("/", lhs.sqlExpression, rhs.sqlExpression)
=======
public func / (lhs: SQLExpressible, rhs: _SpecificSQLExpressible) -> _SQLExpression {
    return .InfixOperator("/", lhs.sqlExpression, rhs.sqlExpression)
>>>>>>> a132b582
}

/// Returns an SQL arithmetic expression.
///
/// See https://github.com/groue/GRDB.swift/#sql-operators
public func / (lhs: _SpecificSQLExpressible, rhs: _SpecificSQLExpressible) -> _SQLExpression {
    return .infixOperator("/", lhs.sqlExpression, rhs.sqlExpression)
}


// MARK: - Operator +

/// Returns an SQL arithmetic expression.
///
/// See https://github.com/groue/GRDB.swift/#sql-operators
<<<<<<< HEAD
public func + (lhs: _SpecificSQLExpressible, rhs: _SQLExpressible) -> _SQLExpression {
    return .infixOperator("+", lhs.sqlExpression, rhs.sqlExpression)
=======
public func + (lhs: _SpecificSQLExpressible, rhs: SQLExpressible) -> _SQLExpression {
    return .InfixOperator("+", lhs.sqlExpression, rhs.sqlExpression)
>>>>>>> a132b582
}

/// Returns an SQL arithmetic expression.
///
/// See https://github.com/groue/GRDB.swift/#sql-operators
<<<<<<< HEAD
public func + (lhs: _SQLExpressible, rhs: _SpecificSQLExpressible) -> _SQLExpression {
    return .infixOperator("+", lhs.sqlExpression, rhs.sqlExpression)
=======
public func + (lhs: SQLExpressible, rhs: _SpecificSQLExpressible) -> _SQLExpression {
    return .InfixOperator("+", lhs.sqlExpression, rhs.sqlExpression)
>>>>>>> a132b582
}

/// Returns an SQL arithmetic expression.
///
/// See https://github.com/groue/GRDB.swift/#sql-operators
public func + (lhs: _SpecificSQLExpressible, rhs: _SpecificSQLExpressible) -> _SQLExpression {
    return .infixOperator("+", lhs.sqlExpression, rhs.sqlExpression)
}


// MARK: - Operator - (prefix)

/// Returns an SQL arithmetic expression.
///
/// See https://github.com/groue/GRDB.swift/#sql-operators
public prefix func - (value: _SpecificSQLExpressible) -> _SQLExpression {
    return .prefixOperator("-", value.sqlExpression)
}


// MARK: - Operator - (infix)

/// Returns an SQL arithmetic expression.
///
/// See https://github.com/groue/GRDB.swift/#sql-operators
<<<<<<< HEAD
public func - (lhs: _SpecificSQLExpressible, rhs: _SQLExpressible) -> _SQLExpression {
    return .infixOperator("-", lhs.sqlExpression, rhs.sqlExpression)
=======
public func - (lhs: _SpecificSQLExpressible, rhs: SQLExpressible) -> _SQLExpression {
    return .InfixOperator("-", lhs.sqlExpression, rhs.sqlExpression)
>>>>>>> a132b582
}

/// Returns an SQL arithmetic expression.
///
/// See https://github.com/groue/GRDB.swift/#sql-operators
<<<<<<< HEAD
public func - (lhs: _SQLExpressible, rhs: _SpecificSQLExpressible) -> _SQLExpression {
    return .infixOperator("-", lhs.sqlExpression, rhs.sqlExpression)
=======
public func - (lhs: SQLExpressible, rhs: _SpecificSQLExpressible) -> _SQLExpression {
    return .InfixOperator("-", lhs.sqlExpression, rhs.sqlExpression)
>>>>>>> a132b582
}

/// Returns an SQL arithmetic expression.
///
/// See https://github.com/groue/GRDB.swift/#sql-operators
public func - (lhs: _SpecificSQLExpressible, rhs: _SpecificSQLExpressible) -> _SQLExpression {
    return .infixOperator("-", lhs.sqlExpression, rhs.sqlExpression)
}


// MARK: - Operator AND

/// Returns an SQL logical expression.
///
/// See https://github.com/groue/GRDB.swift/#sql-operators
<<<<<<< HEAD
public func && (lhs: _SpecificSQLExpressible, rhs: _SQLExpressible) -> _SQLExpression {
    return .infixOperator("AND", lhs.sqlExpression, rhs.sqlExpression)
=======
public func && (lhs: _SpecificSQLExpressible, rhs: SQLExpressible) -> _SQLExpression {
    return .InfixOperator("AND", lhs.sqlExpression, rhs.sqlExpression)
>>>>>>> a132b582
}

/// Returns an SQL logical expression.
///
/// See https://github.com/groue/GRDB.swift/#sql-operators
<<<<<<< HEAD
public func && (lhs: _SQLExpressible, rhs: _SpecificSQLExpressible) -> _SQLExpression {
    return .infixOperator("AND", lhs.sqlExpression, rhs.sqlExpression)
=======
public func && (lhs: SQLExpressible, rhs: _SpecificSQLExpressible) -> _SQLExpression {
    return .InfixOperator("AND", lhs.sqlExpression, rhs.sqlExpression)
>>>>>>> a132b582
}

/// Returns an SQL logical expression.
///
/// See https://github.com/groue/GRDB.swift/#sql-operators
public func && (lhs: _SpecificSQLExpressible, rhs: _SpecificSQLExpressible) -> _SQLExpression {
    return .infixOperator("AND", lhs.sqlExpression, rhs.sqlExpression)
}


// MARK: - Operator BETWEEN

<<<<<<< HEAD
extension Range where Bound: _SQLExpressible {
    /// Returns an SQL expression that compares the inclusion of a value in
=======
extension Range where Element: protocol<SQLExpressible, BidirectionalIndexType> {
    /// Returns an SQL expression that checks the inclusion of a value in
>>>>>>> a132b582
    /// a range.
    ///
    /// See https://github.com/groue/GRDB.swift/#sql-operators
    public func contains(_ element: _SpecificSQLExpressible) -> _SQLExpression {
        return (element >= lowerBound) && (element < upperBound)
    }
}

<<<<<<< HEAD
extension ClosedRange where Bound: _SQLExpressible {
    /// Returns an SQL expression that compares the inclusion of a value in
    /// a range.
=======
extension ClosedInterval where Bound: SQLExpressible {
    /// Returns an SQL expression that checks the inclusion of a value in
    /// an interval.
>>>>>>> a132b582
    ///
    /// See https://github.com/groue/GRDB.swift/#sql-operators
    public func contains(_ element: _SpecificSQLExpressible) -> _SQLExpression {
        return .between(value: element.sqlExpression, min: lowerBound.sqlExpression, max: upperBound.sqlExpression)
    }
}

<<<<<<< HEAD
extension CountableRange where Bound: _SQLExpressible {
    /// Returns an SQL expression that compares the inclusion of a value in
    /// a range.
    ///
    /// See https://github.com/groue/GRDB.swift/#sql-operators
    public func contains(_ element: _SpecificSQLExpressible) -> _SQLExpression {
        return .between(value: element.sqlExpression, min: lowerBound.sqlExpression, max: upperBound.advanced(by: -1).sqlExpression)
    }
}

extension CountableClosedRange where Bound: _SQLExpressible {
    /// Returns an SQL expression that compares the inclusion of a value in
    /// a range.
=======
extension HalfOpenInterval where Bound: SQLExpressible {
    /// Returns an SQL expression that checks the inclusion of a value in
    /// an interval.
>>>>>>> a132b582
    ///
    /// See https://github.com/groue/GRDB.swift/#sql-operators
    public func contains(_ element: _SpecificSQLExpressible) -> _SQLExpression {
        return .between(value: element.sqlExpression, min: lowerBound.sqlExpression, max: upperBound.sqlExpression)
    }
}


// MARK: - Operator IN

<<<<<<< HEAD
extension Sequence where Self.Iterator.Element: _SQLExpressible {
=======
extension SequenceType where Self.Generator.Element: SQLExpressible {
>>>>>>> a132b582
    /// Returns an SQL expression that checks the inclusion of a value in
    /// a sequence.
    ///
    /// See https://github.com/groue/GRDB.swift/#sql-operators
    public func contains(_ element: _SpecificSQLExpressible) -> _SQLExpression {
        return .inOperator(map { $0.sqlExpression }, element.sqlExpression)
    }
}


// MARK: - Operator IS

/// Returns an SQL expression that compares two values.
///
/// See https://github.com/groue/GRDB.swift/#sql-operators
<<<<<<< HEAD
public func === (lhs: _SpecificSQLExpressible, rhs: _SQLExpressible?) -> _SQLExpression {
    return .isOperator(lhs.sqlExpression, rhs?.sqlExpression ?? .value(nil))
=======
public func === (lhs: _SpecificSQLExpressible, rhs: SQLExpressible?) -> _SQLExpression {
    return .Is(lhs.sqlExpression, rhs?.sqlExpression ?? .Value(nil))
>>>>>>> a132b582
}

/// Returns an SQL expression that compares two values.
///
/// See https://github.com/groue/GRDB.swift/#sql-operators
<<<<<<< HEAD
public func === (lhs: _SQLExpressible?, rhs: _SpecificSQLExpressible) -> _SQLExpression {
    return .isOperator(lhs?.sqlExpression ?? .value(nil), rhs.sqlExpression)
=======
public func === (lhs: SQLExpressible?, rhs: _SpecificSQLExpressible) -> _SQLExpression {
    return .Is(lhs?.sqlExpression ?? .Value(nil), rhs.sqlExpression)
>>>>>>> a132b582
}

/// Returns an SQL expression that compares two values.
///
/// See https://github.com/groue/GRDB.swift/#sql-operators
public func === (lhs: _SpecificSQLExpressible, rhs: _SpecificSQLExpressible) -> _SQLExpression {
    return .isOperator(lhs.sqlExpression, rhs.sqlExpression)
}


// MARK: - Operator IS NOT

/// Returns an SQL expression that compares two values.
///
/// See https://github.com/groue/GRDB.swift/#sql-operators
<<<<<<< HEAD
public func !== (lhs: _SpecificSQLExpressible, rhs: _SQLExpressible?) -> _SQLExpression {
    return .isNotOperator(lhs.sqlExpression, rhs?.sqlExpression ?? .value(nil))
=======
public func !== (lhs: _SpecificSQLExpressible, rhs: SQLExpressible?) -> _SQLExpression {
    return .IsNot(lhs.sqlExpression, rhs?.sqlExpression ?? .Value(nil))
>>>>>>> a132b582
}

/// Returns an SQL expression that compares two values.
///
/// See https://github.com/groue/GRDB.swift/#sql-operators
<<<<<<< HEAD
public func !== (lhs: _SQLExpressible?, rhs: _SpecificSQLExpressible) -> _SQLExpression {
    return .isNotOperator(lhs?.sqlExpression ?? .value(nil), rhs.sqlExpression)
=======
public func !== (lhs: SQLExpressible?, rhs: _SpecificSQLExpressible) -> _SQLExpression {
    return .IsNot(lhs?.sqlExpression ?? .Value(nil), rhs.sqlExpression)
>>>>>>> a132b582
}

/// Returns an SQL expression that compares two values.
///
/// See https://github.com/groue/GRDB.swift/#sql-operators
public func !== (lhs: _SpecificSQLExpressible, rhs: _SpecificSQLExpressible) -> _SQLExpression {
    return .isNotOperator(lhs.sqlExpression, rhs.sqlExpression)
}


// MARK: - Operator OR

/// Returns an SQL logical expression.
///
/// See https://github.com/groue/GRDB.swift/#sql-operators
<<<<<<< HEAD
public func || (lhs: _SpecificSQLExpressible, rhs: _SQLExpressible) -> _SQLExpression {
    return .infixOperator("OR", lhs.sqlExpression, rhs.sqlExpression)
=======
public func || (lhs: _SpecificSQLExpressible, rhs: SQLExpressible) -> _SQLExpression {
    return .InfixOperator("OR", lhs.sqlExpression, rhs.sqlExpression)
>>>>>>> a132b582
}

/// Returns an SQL logical expression.
///
/// See https://github.com/groue/GRDB.swift/#sql-operators
<<<<<<< HEAD
public func || (lhs: _SQLExpressible, rhs: _SpecificSQLExpressible) -> _SQLExpression {
    return .infixOperator("OR", lhs.sqlExpression, rhs.sqlExpression)
=======
public func || (lhs: SQLExpressible, rhs: _SpecificSQLExpressible) -> _SQLExpression {
    return .InfixOperator("OR", lhs.sqlExpression, rhs.sqlExpression)
>>>>>>> a132b582
}

/// Returns an SQL logical expression.
///
/// See https://github.com/groue/GRDB.swift/#sql-operators
public func || (lhs: _SpecificSQLExpressible, rhs: _SpecificSQLExpressible) -> _SQLExpression {
    return .infixOperator("OR", lhs.sqlExpression, rhs.sqlExpression)
}


// MARK: - Operator NOT

/// Returns an SQL logical expression.
///
/// See https://github.com/groue/GRDB.swift/#sql-operators
public prefix func ! (value: _SpecificSQLExpressible) -> _SQLExpression {
    return .notOperator(value.sqlExpression)
}<|MERGE_RESOLUTION|>--- conflicted
+++ resolved
@@ -3,23 +3,14 @@
 /// Returns an SQL expression that compares two values.
 ///
 /// See https://github.com/groue/GRDB.swift/#sql-operators
-<<<<<<< HEAD
-public func == (lhs: _SpecificSQLExpressible, rhs: _SQLExpressible?) -> _SQLExpression {
+public func == (lhs: _SpecificSQLExpressible, rhs: SQLExpressible?) -> _SQLExpression {
     return .equalOperator(lhs.sqlExpression, rhs?.sqlExpression ?? .value(nil))
-=======
-public func == (lhs: _SpecificSQLExpressible, rhs: SQLExpressible?) -> _SQLExpression {
-    return .Equal(lhs.sqlExpression, rhs?.sqlExpression ?? .Value(nil))
->>>>>>> a132b582
-}
-
-/// Returns an SQL expression that compares two values.
-///
-/// See https://github.com/groue/GRDB.swift/#sql-operators
-<<<<<<< HEAD
+}
+
+/// Returns an SQL expression that compares two values.
+///
+/// See https://github.com/groue/GRDB.swift/#sql-operators
 public func == (lhs: _SpecificSQLExpressible, rhs: Bool?) -> _SQLExpression {
-=======
-public func == (lhs: _SpecificSQLExpressible, rhs: protocol<SQLExpressible, BooleanType>?) -> _SQLExpression {
->>>>>>> a132b582
     if let rhs = rhs {
         if rhs {
             return lhs.sqlExpression
@@ -34,23 +25,14 @@
 /// Returns an SQL expression that compares two values.
 ///
 /// See https://github.com/groue/GRDB.swift/#sql-operators
-<<<<<<< HEAD
-public func == (lhs: _SQLExpressible?, rhs: _SpecificSQLExpressible) -> _SQLExpression {
+public func == (lhs: SQLExpressible?, rhs: _SpecificSQLExpressible) -> _SQLExpression {
     return .equalOperator(lhs?.sqlExpression ?? .value(nil), rhs.sqlExpression)
-=======
-public func == (lhs: SQLExpressible?, rhs: _SpecificSQLExpressible) -> _SQLExpression {
-    return .Equal(lhs?.sqlExpression ?? .Value(nil), rhs.sqlExpression)
->>>>>>> a132b582
-}
-
-/// Returns an SQL expression that compares two values.
-///
-/// See https://github.com/groue/GRDB.swift/#sql-operators
-<<<<<<< HEAD
+}
+
+/// Returns an SQL expression that compares two values.
+///
+/// See https://github.com/groue/GRDB.swift/#sql-operators
 public func == (lhs: Bool?, rhs: _SpecificSQLExpressible) -> _SQLExpression {
-=======
-public func == (lhs: protocol<SQLExpressible, BooleanType>?, rhs: _SpecificSQLExpressible) -> _SQLExpression {
->>>>>>> a132b582
     if let lhs = lhs {
         if lhs {
             return rhs.sqlExpression
@@ -75,23 +57,14 @@
 /// Returns an SQL expression that compares two values.
 ///
 /// See https://github.com/groue/GRDB.swift/#sql-operators
-<<<<<<< HEAD
-public func != (lhs: _SpecificSQLExpressible, rhs: _SQLExpressible?) -> _SQLExpression {
+public func != (lhs: _SpecificSQLExpressible, rhs: SQLExpressible?) -> _SQLExpression {
     return .notEqualOperator(lhs.sqlExpression, rhs?.sqlExpression ?? .value(nil))
-=======
-public func != (lhs: _SpecificSQLExpressible, rhs: SQLExpressible?) -> _SQLExpression {
-    return .NotEqual(lhs.sqlExpression, rhs?.sqlExpression ?? .Value(nil))
->>>>>>> a132b582
-}
-
-/// Returns an SQL expression that compares two values.
-///
-/// See https://github.com/groue/GRDB.swift/#sql-operators
-<<<<<<< HEAD
+}
+
+/// Returns an SQL expression that compares two values.
+///
+/// See https://github.com/groue/GRDB.swift/#sql-operators
 public func != (lhs: _SpecificSQLExpressible, rhs: Bool?) -> _SQLExpression {
-=======
-public func != (lhs: _SpecificSQLExpressible, rhs: protocol<SQLExpressible, BooleanType>?) -> _SQLExpression {
->>>>>>> a132b582
     if let rhs = rhs {
         if rhs {
             return .notOperator(lhs.sqlExpression)
@@ -106,23 +79,14 @@
 /// Returns an SQL expression that compares two values.
 ///
 /// See https://github.com/groue/GRDB.swift/#sql-operators
-<<<<<<< HEAD
-public func != (lhs: _SQLExpressible?, rhs: _SpecificSQLExpressible) -> _SQLExpression {
+public func != (lhs: SQLExpressible?, rhs: _SpecificSQLExpressible) -> _SQLExpression {
     return .notEqualOperator(lhs?.sqlExpression ?? .value(nil), rhs.sqlExpression)
-=======
-public func != (lhs: SQLExpressible?, rhs: _SpecificSQLExpressible) -> _SQLExpression {
-    return .NotEqual(lhs?.sqlExpression ?? .Value(nil), rhs.sqlExpression)
->>>>>>> a132b582
-}
-
-/// Returns an SQL expression that compares two values.
-///
-/// See https://github.com/groue/GRDB.swift/#sql-operators
-<<<<<<< HEAD
+}
+
+/// Returns an SQL expression that compares two values.
+///
+/// See https://github.com/groue/GRDB.swift/#sql-operators
 public func != (lhs: Bool?, rhs: _SpecificSQLExpressible) -> _SQLExpression {
-=======
-public func != (lhs: protocol<SQLExpressible, BooleanType>?, rhs: _SpecificSQLExpressible) -> _SQLExpression {
->>>>>>> a132b582
     if let lhs = lhs {
         if lhs {
             return .notOperator(rhs.sqlExpression)
@@ -147,25 +111,15 @@
 /// Returns an SQL expression that compares two values.
 ///
 /// See https://github.com/groue/GRDB.swift/#sql-operators
-<<<<<<< HEAD
-public func < (lhs: _SpecificSQLExpressible, rhs: _SQLExpressible) -> _SQLExpression {
+public func < (lhs: _SpecificSQLExpressible, rhs: SQLExpressible) -> _SQLExpression {
     return .infixOperator("<", lhs.sqlExpression, rhs.sqlExpression)
-=======
-public func < (lhs: _SpecificSQLExpressible, rhs: SQLExpressible) -> _SQLExpression {
-    return .InfixOperator("<", lhs.sqlExpression, rhs.sqlExpression)
->>>>>>> a132b582
-}
-
-/// Returns an SQL expression that compares two values.
-///
-/// See https://github.com/groue/GRDB.swift/#sql-operators
-<<<<<<< HEAD
-public func < (lhs: _SQLExpressible, rhs: _SpecificSQLExpressible) -> _SQLExpression {
+}
+
+/// Returns an SQL expression that compares two values.
+///
+/// See https://github.com/groue/GRDB.swift/#sql-operators
+public func < (lhs: SQLExpressible, rhs: _SpecificSQLExpressible) -> _SQLExpression {
     return .infixOperator("<", lhs.sqlExpression, rhs.sqlExpression)
-=======
-public func < (lhs: SQLExpressible, rhs: _SpecificSQLExpressible) -> _SQLExpression {
-    return .InfixOperator("<", lhs.sqlExpression, rhs.sqlExpression)
->>>>>>> a132b582
 }
 
 /// Returns an SQL expression that compares two values.
@@ -181,25 +135,15 @@
 /// Returns an SQL expression that compares two values.
 ///
 /// See https://github.com/groue/GRDB.swift/#sql-operators
-<<<<<<< HEAD
-public func <= (lhs: _SpecificSQLExpressible, rhs: _SQLExpressible) -> _SQLExpression {
+public func <= (lhs: _SpecificSQLExpressible, rhs: SQLExpressible) -> _SQLExpression {
     return .infixOperator("<=", lhs.sqlExpression, rhs.sqlExpression)
-=======
-public func <= (lhs: _SpecificSQLExpressible, rhs: SQLExpressible) -> _SQLExpression {
-    return .InfixOperator("<=", lhs.sqlExpression, rhs.sqlExpression)
->>>>>>> a132b582
-}
-
-/// Returns an SQL expression that compares two values.
-///
-/// See https://github.com/groue/GRDB.swift/#sql-operators
-<<<<<<< HEAD
-public func <= (lhs: _SQLExpressible, rhs: _SpecificSQLExpressible) -> _SQLExpression {
+}
+
+/// Returns an SQL expression that compares two values.
+///
+/// See https://github.com/groue/GRDB.swift/#sql-operators
+public func <= (lhs: SQLExpressible, rhs: _SpecificSQLExpressible) -> _SQLExpression {
     return .infixOperator("<=", lhs.sqlExpression, rhs.sqlExpression)
-=======
-public func <= (lhs: SQLExpressible, rhs: _SpecificSQLExpressible) -> _SQLExpression {
-    return .InfixOperator("<=", lhs.sqlExpression, rhs.sqlExpression)
->>>>>>> a132b582
 }
 
 /// Returns an SQL expression that compares two values.
@@ -215,25 +159,15 @@
 /// Returns an SQL expression that compares two values.
 ///
 /// See https://github.com/groue/GRDB.swift/#sql-operators
-<<<<<<< HEAD
-public func > (lhs: _SpecificSQLExpressible, rhs: _SQLExpressible) -> _SQLExpression {
+public func > (lhs: _SpecificSQLExpressible, rhs: SQLExpressible) -> _SQLExpression {
     return .infixOperator(">", lhs.sqlExpression, rhs.sqlExpression)
-=======
-public func > (lhs: _SpecificSQLExpressible, rhs: SQLExpressible) -> _SQLExpression {
-    return .InfixOperator(">", lhs.sqlExpression, rhs.sqlExpression)
->>>>>>> a132b582
-}
-
-/// Returns an SQL expression that compares two values.
-///
-/// See https://github.com/groue/GRDB.swift/#sql-operators
-<<<<<<< HEAD
-public func > (lhs: _SQLExpressible, rhs: _SpecificSQLExpressible) -> _SQLExpression {
+}
+
+/// Returns an SQL expression that compares two values.
+///
+/// See https://github.com/groue/GRDB.swift/#sql-operators
+public func > (lhs: SQLExpressible, rhs: _SpecificSQLExpressible) -> _SQLExpression {
     return .infixOperator(">", lhs.sqlExpression, rhs.sqlExpression)
-=======
-public func > (lhs: SQLExpressible, rhs: _SpecificSQLExpressible) -> _SQLExpression {
-    return .InfixOperator(">", lhs.sqlExpression, rhs.sqlExpression)
->>>>>>> a132b582
 }
 
 /// Returns an SQL expression that compares two values.
@@ -249,25 +183,15 @@
 /// Returns an SQL expression that compares two values.
 ///
 /// See https://github.com/groue/GRDB.swift/#sql-operators
-<<<<<<< HEAD
-public func >= (lhs: _SpecificSQLExpressible, rhs: _SQLExpressible) -> _SQLExpression {
+public func >= (lhs: _SpecificSQLExpressible, rhs: SQLExpressible) -> _SQLExpression {
     return .infixOperator(">=", lhs.sqlExpression, rhs.sqlExpression)
-=======
-public func >= (lhs: _SpecificSQLExpressible, rhs: SQLExpressible) -> _SQLExpression {
-    return .InfixOperator(">=", lhs.sqlExpression, rhs.sqlExpression)
->>>>>>> a132b582
-}
-
-/// Returns an SQL expression that compares two values.
-///
-/// See https://github.com/groue/GRDB.swift/#sql-operators
-<<<<<<< HEAD
-public func >= (lhs: _SQLExpressible, rhs: _SpecificSQLExpressible) -> _SQLExpression {
+}
+
+/// Returns an SQL expression that compares two values.
+///
+/// See https://github.com/groue/GRDB.swift/#sql-operators
+public func >= (lhs: SQLExpressible, rhs: _SpecificSQLExpressible) -> _SQLExpression {
     return .infixOperator(">=", lhs.sqlExpression, rhs.sqlExpression)
-=======
-public func >= (lhs: SQLExpressible, rhs: _SpecificSQLExpressible) -> _SQLExpression {
-    return .InfixOperator(">=", lhs.sqlExpression, rhs.sqlExpression)
->>>>>>> a132b582
 }
 
 /// Returns an SQL expression that compares two values.
@@ -283,25 +207,15 @@
 /// Returns an SQL arithmetic expression.
 ///
 /// See https://github.com/groue/GRDB.swift/#sql-operators
-<<<<<<< HEAD
-public func * (lhs: _SpecificSQLExpressible, rhs: _SQLExpressible) -> _SQLExpression {
+public func * (lhs: _SpecificSQLExpressible, rhs: SQLExpressible) -> _SQLExpression {
     return .infixOperator("*", lhs.sqlExpression, rhs.sqlExpression)
-=======
-public func * (lhs: _SpecificSQLExpressible, rhs: SQLExpressible) -> _SQLExpression {
-    return .InfixOperator("*", lhs.sqlExpression, rhs.sqlExpression)
->>>>>>> a132b582
-}
-
-/// Returns an SQL arithmetic expression.
-///
-/// See https://github.com/groue/GRDB.swift/#sql-operators
-<<<<<<< HEAD
-public func * (lhs: _SQLExpressible, rhs: _SpecificSQLExpressible) -> _SQLExpression {
+}
+
+/// Returns an SQL arithmetic expression.
+///
+/// See https://github.com/groue/GRDB.swift/#sql-operators
+public func * (lhs: SQLExpressible, rhs: _SpecificSQLExpressible) -> _SQLExpression {
     return .infixOperator("*", lhs.sqlExpression, rhs.sqlExpression)
-=======
-public func * (lhs: SQLExpressible, rhs: _SpecificSQLExpressible) -> _SQLExpression {
-    return .InfixOperator("*", lhs.sqlExpression, rhs.sqlExpression)
->>>>>>> a132b582
 }
 
 /// Returns an SQL arithmetic expression.
@@ -317,25 +231,15 @@
 /// Returns an SQL arithmetic expression.
 ///
 /// See https://github.com/groue/GRDB.swift/#sql-operators
-<<<<<<< HEAD
-public func / (lhs: _SpecificSQLExpressible, rhs: _SQLExpressible) -> _SQLExpression {
+public func / (lhs: _SpecificSQLExpressible, rhs: SQLExpressible) -> _SQLExpression {
     return .infixOperator("/", lhs.sqlExpression, rhs.sqlExpression)
-=======
-public func / (lhs: _SpecificSQLExpressible, rhs: SQLExpressible) -> _SQLExpression {
-    return .InfixOperator("/", lhs.sqlExpression, rhs.sqlExpression)
->>>>>>> a132b582
-}
-
-/// Returns an SQL arithmetic expression.
-///
-/// See https://github.com/groue/GRDB.swift/#sql-operators
-<<<<<<< HEAD
-public func / (lhs: _SQLExpressible, rhs: _SpecificSQLExpressible) -> _SQLExpression {
+}
+
+/// Returns an SQL arithmetic expression.
+///
+/// See https://github.com/groue/GRDB.swift/#sql-operators
+public func / (lhs: SQLExpressible, rhs: _SpecificSQLExpressible) -> _SQLExpression {
     return .infixOperator("/", lhs.sqlExpression, rhs.sqlExpression)
-=======
-public func / (lhs: SQLExpressible, rhs: _SpecificSQLExpressible) -> _SQLExpression {
-    return .InfixOperator("/", lhs.sqlExpression, rhs.sqlExpression)
->>>>>>> a132b582
 }
 
 /// Returns an SQL arithmetic expression.
@@ -351,25 +255,15 @@
 /// Returns an SQL arithmetic expression.
 ///
 /// See https://github.com/groue/GRDB.swift/#sql-operators
-<<<<<<< HEAD
-public func + (lhs: _SpecificSQLExpressible, rhs: _SQLExpressible) -> _SQLExpression {
+public func + (lhs: _SpecificSQLExpressible, rhs: SQLExpressible) -> _SQLExpression {
     return .infixOperator("+", lhs.sqlExpression, rhs.sqlExpression)
-=======
-public func + (lhs: _SpecificSQLExpressible, rhs: SQLExpressible) -> _SQLExpression {
-    return .InfixOperator("+", lhs.sqlExpression, rhs.sqlExpression)
->>>>>>> a132b582
-}
-
-/// Returns an SQL arithmetic expression.
-///
-/// See https://github.com/groue/GRDB.swift/#sql-operators
-<<<<<<< HEAD
-public func + (lhs: _SQLExpressible, rhs: _SpecificSQLExpressible) -> _SQLExpression {
+}
+
+/// Returns an SQL arithmetic expression.
+///
+/// See https://github.com/groue/GRDB.swift/#sql-operators
+public func + (lhs: SQLExpressible, rhs: _SpecificSQLExpressible) -> _SQLExpression {
     return .infixOperator("+", lhs.sqlExpression, rhs.sqlExpression)
-=======
-public func + (lhs: SQLExpressible, rhs: _SpecificSQLExpressible) -> _SQLExpression {
-    return .InfixOperator("+", lhs.sqlExpression, rhs.sqlExpression)
->>>>>>> a132b582
 }
 
 /// Returns an SQL arithmetic expression.
@@ -395,25 +289,15 @@
 /// Returns an SQL arithmetic expression.
 ///
 /// See https://github.com/groue/GRDB.swift/#sql-operators
-<<<<<<< HEAD
-public func - (lhs: _SpecificSQLExpressible, rhs: _SQLExpressible) -> _SQLExpression {
+public func - (lhs: _SpecificSQLExpressible, rhs: SQLExpressible) -> _SQLExpression {
     return .infixOperator("-", lhs.sqlExpression, rhs.sqlExpression)
-=======
-public func - (lhs: _SpecificSQLExpressible, rhs: SQLExpressible) -> _SQLExpression {
-    return .InfixOperator("-", lhs.sqlExpression, rhs.sqlExpression)
->>>>>>> a132b582
-}
-
-/// Returns an SQL arithmetic expression.
-///
-/// See https://github.com/groue/GRDB.swift/#sql-operators
-<<<<<<< HEAD
-public func - (lhs: _SQLExpressible, rhs: _SpecificSQLExpressible) -> _SQLExpression {
+}
+
+/// Returns an SQL arithmetic expression.
+///
+/// See https://github.com/groue/GRDB.swift/#sql-operators
+public func - (lhs: SQLExpressible, rhs: _SpecificSQLExpressible) -> _SQLExpression {
     return .infixOperator("-", lhs.sqlExpression, rhs.sqlExpression)
-=======
-public func - (lhs: SQLExpressible, rhs: _SpecificSQLExpressible) -> _SQLExpression {
-    return .InfixOperator("-", lhs.sqlExpression, rhs.sqlExpression)
->>>>>>> a132b582
 }
 
 /// Returns an SQL arithmetic expression.
@@ -429,25 +313,15 @@
 /// Returns an SQL logical expression.
 ///
 /// See https://github.com/groue/GRDB.swift/#sql-operators
-<<<<<<< HEAD
-public func && (lhs: _SpecificSQLExpressible, rhs: _SQLExpressible) -> _SQLExpression {
+public func && (lhs: _SpecificSQLExpressible, rhs: SQLExpressible) -> _SQLExpression {
     return .infixOperator("AND", lhs.sqlExpression, rhs.sqlExpression)
-=======
-public func && (lhs: _SpecificSQLExpressible, rhs: SQLExpressible) -> _SQLExpression {
-    return .InfixOperator("AND", lhs.sqlExpression, rhs.sqlExpression)
->>>>>>> a132b582
-}
-
-/// Returns an SQL logical expression.
-///
-/// See https://github.com/groue/GRDB.swift/#sql-operators
-<<<<<<< HEAD
-public func && (lhs: _SQLExpressible, rhs: _SpecificSQLExpressible) -> _SQLExpression {
+}
+
+/// Returns an SQL logical expression.
+///
+/// See https://github.com/groue/GRDB.swift/#sql-operators
+public func && (lhs: SQLExpressible, rhs: _SpecificSQLExpressible) -> _SQLExpression {
     return .infixOperator("AND", lhs.sqlExpression, rhs.sqlExpression)
-=======
-public func && (lhs: SQLExpressible, rhs: _SpecificSQLExpressible) -> _SQLExpression {
-    return .InfixOperator("AND", lhs.sqlExpression, rhs.sqlExpression)
->>>>>>> a132b582
 }
 
 /// Returns an SQL logical expression.
@@ -460,13 +334,8 @@
 
 // MARK: - Operator BETWEEN
 
-<<<<<<< HEAD
-extension Range where Bound: _SQLExpressible {
-    /// Returns an SQL expression that compares the inclusion of a value in
-=======
-extension Range where Element: protocol<SQLExpressible, BidirectionalIndexType> {
+extension Range where Bound: SQLExpressible {
     /// Returns an SQL expression that checks the inclusion of a value in
->>>>>>> a132b582
     /// a range.
     ///
     /// See https://github.com/groue/GRDB.swift/#sql-operators
@@ -475,15 +344,9 @@
     }
 }
 
-<<<<<<< HEAD
-extension ClosedRange where Bound: _SQLExpressible {
-    /// Returns an SQL expression that compares the inclusion of a value in
-    /// a range.
-=======
-extension ClosedInterval where Bound: SQLExpressible {
+extension ClosedRange where Bound: SQLExpressible {
     /// Returns an SQL expression that checks the inclusion of a value in
-    /// an interval.
->>>>>>> a132b582
+    /// an range.
     ///
     /// See https://github.com/groue/GRDB.swift/#sql-operators
     public func contains(_ element: _SpecificSQLExpressible) -> _SQLExpression {
@@ -491,9 +354,8 @@
     }
 }
 
-<<<<<<< HEAD
-extension CountableRange where Bound: _SQLExpressible {
-    /// Returns an SQL expression that compares the inclusion of a value in
+extension CountableRange where Bound: SQLExpressible {
+    /// Returns an SQL expression that checks the inclusion of a value in
     /// a range.
     ///
     /// See https://github.com/groue/GRDB.swift/#sql-operators
@@ -502,14 +364,9 @@
     }
 }
 
-extension CountableClosedRange where Bound: _SQLExpressible {
-    /// Returns an SQL expression that compares the inclusion of a value in
+extension CountableClosedRange where Bound: SQLExpressible {
+    /// Returns an SQL expression that checks the inclusion of a value in
     /// a range.
-=======
-extension HalfOpenInterval where Bound: SQLExpressible {
-    /// Returns an SQL expression that checks the inclusion of a value in
-    /// an interval.
->>>>>>> a132b582
     ///
     /// See https://github.com/groue/GRDB.swift/#sql-operators
     public func contains(_ element: _SpecificSQLExpressible) -> _SQLExpression {
@@ -520,11 +377,7 @@
 
 // MARK: - Operator IN
 
-<<<<<<< HEAD
-extension Sequence where Self.Iterator.Element: _SQLExpressible {
-=======
-extension SequenceType where Self.Generator.Element: SQLExpressible {
->>>>>>> a132b582
+extension Sequence where Self.Iterator.Element: SQLExpressible {
     /// Returns an SQL expression that checks the inclusion of a value in
     /// a sequence.
     ///
@@ -540,25 +393,15 @@
 /// Returns an SQL expression that compares two values.
 ///
 /// See https://github.com/groue/GRDB.swift/#sql-operators
-<<<<<<< HEAD
-public func === (lhs: _SpecificSQLExpressible, rhs: _SQLExpressible?) -> _SQLExpression {
+public func === (lhs: _SpecificSQLExpressible, rhs: SQLExpressible?) -> _SQLExpression {
     return .isOperator(lhs.sqlExpression, rhs?.sqlExpression ?? .value(nil))
-=======
-public func === (lhs: _SpecificSQLExpressible, rhs: SQLExpressible?) -> _SQLExpression {
-    return .Is(lhs.sqlExpression, rhs?.sqlExpression ?? .Value(nil))
->>>>>>> a132b582
-}
-
-/// Returns an SQL expression that compares two values.
-///
-/// See https://github.com/groue/GRDB.swift/#sql-operators
-<<<<<<< HEAD
-public func === (lhs: _SQLExpressible?, rhs: _SpecificSQLExpressible) -> _SQLExpression {
+}
+
+/// Returns an SQL expression that compares two values.
+///
+/// See https://github.com/groue/GRDB.swift/#sql-operators
+public func === (lhs: SQLExpressible?, rhs: _SpecificSQLExpressible) -> _SQLExpression {
     return .isOperator(lhs?.sqlExpression ?? .value(nil), rhs.sqlExpression)
-=======
-public func === (lhs: SQLExpressible?, rhs: _SpecificSQLExpressible) -> _SQLExpression {
-    return .Is(lhs?.sqlExpression ?? .Value(nil), rhs.sqlExpression)
->>>>>>> a132b582
 }
 
 /// Returns an SQL expression that compares two values.
@@ -574,25 +417,15 @@
 /// Returns an SQL expression that compares two values.
 ///
 /// See https://github.com/groue/GRDB.swift/#sql-operators
-<<<<<<< HEAD
-public func !== (lhs: _SpecificSQLExpressible, rhs: _SQLExpressible?) -> _SQLExpression {
+public func !== (lhs: _SpecificSQLExpressible, rhs: SQLExpressible?) -> _SQLExpression {
     return .isNotOperator(lhs.sqlExpression, rhs?.sqlExpression ?? .value(nil))
-=======
-public func !== (lhs: _SpecificSQLExpressible, rhs: SQLExpressible?) -> _SQLExpression {
-    return .IsNot(lhs.sqlExpression, rhs?.sqlExpression ?? .Value(nil))
->>>>>>> a132b582
-}
-
-/// Returns an SQL expression that compares two values.
-///
-/// See https://github.com/groue/GRDB.swift/#sql-operators
-<<<<<<< HEAD
-public func !== (lhs: _SQLExpressible?, rhs: _SpecificSQLExpressible) -> _SQLExpression {
+}
+
+/// Returns an SQL expression that compares two values.
+///
+/// See https://github.com/groue/GRDB.swift/#sql-operators
+public func !== (lhs: SQLExpressible?, rhs: _SpecificSQLExpressible) -> _SQLExpression {
     return .isNotOperator(lhs?.sqlExpression ?? .value(nil), rhs.sqlExpression)
-=======
-public func !== (lhs: SQLExpressible?, rhs: _SpecificSQLExpressible) -> _SQLExpression {
-    return .IsNot(lhs?.sqlExpression ?? .Value(nil), rhs.sqlExpression)
->>>>>>> a132b582
 }
 
 /// Returns an SQL expression that compares two values.
@@ -608,25 +441,15 @@
 /// Returns an SQL logical expression.
 ///
 /// See https://github.com/groue/GRDB.swift/#sql-operators
-<<<<<<< HEAD
-public func || (lhs: _SpecificSQLExpressible, rhs: _SQLExpressible) -> _SQLExpression {
+public func || (lhs: _SpecificSQLExpressible, rhs: SQLExpressible) -> _SQLExpression {
     return .infixOperator("OR", lhs.sqlExpression, rhs.sqlExpression)
-=======
-public func || (lhs: _SpecificSQLExpressible, rhs: SQLExpressible) -> _SQLExpression {
-    return .InfixOperator("OR", lhs.sqlExpression, rhs.sqlExpression)
->>>>>>> a132b582
-}
-
-/// Returns an SQL logical expression.
-///
-/// See https://github.com/groue/GRDB.swift/#sql-operators
-<<<<<<< HEAD
-public func || (lhs: _SQLExpressible, rhs: _SpecificSQLExpressible) -> _SQLExpression {
+}
+
+/// Returns an SQL logical expression.
+///
+/// See https://github.com/groue/GRDB.swift/#sql-operators
+public func || (lhs: SQLExpressible, rhs: _SpecificSQLExpressible) -> _SQLExpression {
     return .infixOperator("OR", lhs.sqlExpression, rhs.sqlExpression)
-=======
-public func || (lhs: SQLExpressible, rhs: _SpecificSQLExpressible) -> _SQLExpression {
-    return .InfixOperator("OR", lhs.sqlExpression, rhs.sqlExpression)
->>>>>>> a132b582
 }
 
 /// Returns an SQL logical expression.
