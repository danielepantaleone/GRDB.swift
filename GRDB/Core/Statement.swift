import Foundation

#if !USING_BUILTIN_SQLITE
    #if os(OSX)
        import SQLiteMacOSX
    #elseif os(iOS)
        #if (arch(i386) || arch(x86_64))
            import SQLiteiPhoneSimulator
        #else
            import SQLiteiPhoneOS
        #endif
    #endif
#endif

/// A raw SQLite statement, suitable for the SQLite C API.
public typealias SQLiteStatement = OpaquePointer

/// A statement represents an SQL query.
///
/// It is the base class of UpdateStatement that executes *update statements*,
/// and SelectStatement that fetches rows.
public class Statement {
    
    /// The raw SQLite statement, suitable for the SQLite C API.
    public let sqliteStatement: SQLiteStatement
    
    /// The SQL query
    public var sql: String {
        return String(cString: sqlite3_sql(sqliteStatement))
    }
    
    /// The database
    unowned let database: Database
    
    init(database: Database, sqliteStatement: SQLiteStatement) {
        self.database = database
        self.sqliteStatement = sqliteStatement
    }
    
    private init(database: Database, sql: String, observer: StatementCompilationObserver) throws {
        SchedulingWatchdog.preconditionValidQueue(database)
        
        observer.start()
        defer { observer.stop() }
        
        let sqlCodeUnits = sql.nulTerminatedUTF8
        var sqliteStatement: SQLiteStatement? = nil
        var code: Int32 = 0
        var remainingSQL = ""
        sqlCodeUnits.withUnsafeBufferPointer { codeUnits in
            let sqlStart = UnsafePointer<Int8>(codeUnits.baseAddress)!
            var sqlEnd: UnsafePointer<Int8>? = nil
            code = sqlite3_prepare_v2(database.sqliteConnection, sqlStart, -1, &sqliteStatement, &sqlEnd)
            let remainingData = Data(bytesNoCopy: UnsafeMutablePointer<UInt8>(sqlEnd!), count: sqlStart + sqlCodeUnits.count - sqlEnd! - 1, deallocator: .none)
            remainingSQL = String(data: remainingData, encoding: .utf8)!.trimmingCharacters(in: .whitespacesAndNewlines)
        }
        
        guard code == SQLITE_OK else {
            throw DatabaseError(code: code, message: database.lastErrorMessage, sql: sql)
        }
        
        guard remainingSQL.isEmpty else {
            sqlite3_finalize(sqliteStatement)
            throw DatabaseError(code: SQLITE_MISUSE, message: "Multiple statements found. To execute multiple statements, use Database.execute() instead.", sql: sql, arguments: nil)
        }
        
        self.database = database
        self.sqliteStatement = sqliteStatement!
        
    }
    
    deinit {
        sqlite3_finalize(sqliteStatement)
    }
    
    final func reset() throws {
        let code = sqlite3_reset(sqliteStatement)
        guard code == SQLITE_OK else {
            throw DatabaseError(code: code, message: database.lastErrorMessage, sql: sql)
        }
    }
    
    
    // MARK: Arguments
    
    var argumentsNeedValidation = true
    var _arguments: StatementArguments = []
    
    lazy var sqliteArgumentCount: Int = {
        Int(sqlite3_bind_parameter_count(self.sqliteStatement))
    }()
    
    // Returns ["id", nil", "name"] for "INSERT INTO table VALUES (:id, ?, :name)"
    private lazy var sqliteArgumentNames: [String?] = {
        return (0..<self.sqliteArgumentCount).map {
            guard let cString = sqlite3_bind_parameter_name(self.sqliteStatement, Int32($0 + 1)) else {
                return nil
            }
            return String(String(cString: cString).characters.dropFirst()) // Drop initial ":"
        }
    }()
    
    /// The statement arguments.
    public var arguments: StatementArguments {
        get { return _arguments }
        set { try! setArgumentsWithValidation(newValue) }
    }
    
    /// Throws a DatabaseError of code SQLITE_ERROR if arguments don't fill all
    /// statement arguments.
    public func validate(arguments: StatementArguments) throws {
        var arguments = arguments
        _ = try arguments.consume(self, allowingRemainingValues: false)
    }
    
    /// Set arguments without any validation. Trades safety for performance.
    public func unsafeSetArguments(_ arguments: StatementArguments) {
        _arguments = arguments
        argumentsNeedValidation = false
        
        // Apply
        try! reset()
        try! clearBindings()
        
        var valuesIterator = arguments.values.makeIterator()
        for (index, argumentName) in sqliteArgumentNames.enumerated() {
            if let argumentName = argumentName, let value = arguments.namedValues[argumentName] {
                try! bind(databaseValue: value?.databaseValue ?? .null, at: index)
            } else if let value = valuesIterator.next() {
                try! bind(databaseValue: value?.databaseValue ?? .null, at: index)
            } else {
                try! bind(databaseValue: .null, at: index)
            }
        }
    }
    
    func setArgumentsWithValidation(_ arguments: StatementArguments) throws {
        // Validate
        _arguments = arguments
        var arguments = arguments
        let bindings = try arguments.consume(self, allowingRemainingValues: false)
        argumentsNeedValidation = false
        
        // Apply
        try! reset()
        try! clearBindings()
        for (index, databaseValue) in bindings.enumerated() {
            try bind(databaseValue: databaseValue, at: index)
        }
    }
    
    // 0-based index
    private func bind(databaseValue: DatabaseValue, at index: Int) throws {
        let code: Int32
        switch databaseValue.storage {
        case .null:
            code = sqlite3_bind_null(sqliteStatement, Int32(index + 1))
        case .int64(let int64):
            code = sqlite3_bind_int64(sqliteStatement, Int32(index + 1), int64)
        case .double(let double):
            code = sqlite3_bind_double(sqliteStatement, Int32(index + 1), double)
        case .string(let string):
            code = sqlite3_bind_text(sqliteStatement, Int32(index + 1), string, -1, SQLITE_TRANSIENT)
        case .blob(let data):
            code = data.withUnsafeBytes { bytes in
                sqlite3_bind_blob(sqliteStatement, Int32(index + 1), bytes, Int32(data.count), SQLITE_TRANSIENT)
            }
        }
        
        guard code == SQLITE_OK else {
            throw DatabaseError(code: code, message: database.lastErrorMessage, sql: sql)
        }
    }
    
    // Don't make this one public unless we keep the arguments property in sync.
    private func clearBindings() throws {
        let code = sqlite3_clear_bindings(sqliteStatement)
        guard code == SQLITE_OK else {
            throw DatabaseError(code: code, message: database.lastErrorMessage, sql: sql)
        }
    }

    private func prepare(withArguments arguments: StatementArguments?) throws {
        if let arguments = arguments {
            try setArgumentsWithValidation(arguments)
        } else if argumentsNeedValidation {
            try validate(arguments: self.arguments)
        }
    }
}


// MARK: - SelectStatement

/// A subclass of Statement that fetches database rows.
///
/// You create SelectStatement with the Database.makeSelectStatement() method:
///
///     dbQueue.inDatabase { db in
///         let statement = db.makeSelectStatement("SELECT COUNT(*) FROM persons WHERE age > ?")
///         let moreThanTwentyCount = Int.fetchOne(statement, arguments: [20])!
///         let moreThanThirtyCount = Int.fetchOne(statement, arguments: [30])!
///     }
public final class SelectStatement : Statement {
    /// A dictionary [tablename: Set<columnName>] of accessed columns
    private(set) var readTables: [String: Set<String>]
    
    init(database: Database, sql: String) throws {
        self.readTables = [:]
        let observer = StatementCompilationObserver(database)
        try super.init(database: database, sql: sql, observer: observer)
        Database.preconditionValidSelectStatement(sql: sql, observer: observer)
        self.readTables = observer.readTables
    }
    
    /// The number of columns in the resulting rows.
    public lazy var columnCount: Int = {
        Int(sqlite3_column_count(self.sqliteStatement))
    }()
    
    /// The column names, ordered from left to right.
    public lazy var columnNames: [String] = {
        let sqliteStatement = self.sqliteStatement
        return (0..<self.columnCount).map { String(cString: sqlite3_column_name(sqliteStatement, Int32($0))) }
    }()
    
    /// Cache for indexOfColumn(). Keys are lowercase.
    private lazy var columnIndexes: [String: Int] = {
        return Dictionary(keyValueSequence: self.columnNames.enumerated().map { ($1.lowercased(), $0) }.reversed())
    }()
    
    // This method MUST be case-insensitive, and returns the index of the
    // leftmost column that matches *name*.
    func index(ofColumn name: String) -> Int? {
        return columnIndexes[name.lowercased()]
    }
    
    /// Creates a DatabaseSequence
    func fetchSequence<Element>(arguments: StatementArguments?, element: () -> Element) -> DatabaseSequence<Element> {
        // Force arguments validity. See UpdateStatement.execute(), and Database.execute()
        try! prepare(withArguments: arguments)
        return DatabaseSequence(statement: self, element: element)
    }
}

/// A sequence of elements fetched from the database.
public struct DatabaseSequence<Element>: Sequence {
    private let makeIteratorImpl: () throws -> DatabaseIterator<Element>
    
    // Statement sequence
    private init(statement: SelectStatement, element: () -> Element) {
<<<<<<< HEAD
        self.makeIteratorImpl = {
            // Check that iterator is built on a valid queue.
            DatabaseScheduler.preconditionValidQueue(statement.database, "Database was not used on the correct thread. Iterate sequences in a protected dispatch queue, or consider using an array returned by fetchAll() instead.")
=======
        self.generateImpl = {
            // Check that generator is built on a valid queue.
            SchedulingWatchdog.preconditionValidQueue(statement.database, "Database was not used on the correct thread. Iterate sequences in a protected dispatch queue, or consider using an array returned by fetchAll() instead.")
>>>>>>> 34ff64b1
            
            // Support multiple sequence iterations
            try statement.reset()
            
            let statementRef = Unmanaged.passRetained(statement)
            return DatabaseIterator(statementRef: statementRef) { (sqliteStatement, statementRef) in
                switch sqlite3_step(sqliteStatement) {
                case SQLITE_DONE:
                    return nil
                case SQLITE_ROW:
                    return element()
                case let errorCode:
                    let statement = statementRef.takeUnretainedValue()
                    try! { throw DatabaseError(code: errorCode, message: statement.database.lastErrorMessage, sql: statement.sql, arguments: statement.arguments) }()
                    preconditionFailure()
                }
            }
        }
    }
    
    // Empty sequence
    static func makeEmptySequence(inDatabase database: Database) -> DatabaseSequence {
        // Empty sequence is just as strict as statement sequence, and requires
        // to be used on the database queue.
        return DatabaseSequence() {
<<<<<<< HEAD
            // Check that iterator is built on a valid queue.
            DatabaseScheduler.preconditionValidQueue(database, "Database was not used on the correct thread. Iterate sequences in a protected dispatch queue, or consider using an array returned by fetchAll() instead.")
            return DatabaseIterator()
=======
            // Check that generator is built on a valid queue.
            SchedulingWatchdog.preconditionValidQueue(database, "Database was not used on the correct thread. Iterate sequences in a protected dispatch queue, or consider using an array returned by fetchAll() instead.")
            return DatabaseGenerator()
>>>>>>> 34ff64b1
        }
    }
    
    private init(_ makeIteratorImpl: () throws -> DatabaseIterator<Element>) {
        self.makeIteratorImpl = makeIteratorImpl
    }
    
    /// Return a *iterator* over the elements of this *sequence*.
    public func makeIterator() -> DatabaseIterator<Element> {
        return try! makeIteratorImpl()
    }
}

/// A iterator of elements fetched from the database.
public final class DatabaseIterator<Element>: IteratorProtocol {
    private let statementRef: Unmanaged<SelectStatement>?
    private let sqliteStatement: SQLiteStatement?
    private let element: ((SQLiteStatement, Unmanaged<SelectStatement>) -> Element?)?
    
    // Iterator takes ownership of statementRef
    init(statementRef: Unmanaged<SelectStatement>, element: (SQLiteStatement, Unmanaged<SelectStatement>) -> Element?) {
        self.statementRef = statementRef
        self.sqliteStatement = statementRef.takeUnretainedValue().sqliteStatement
        self.element = element
    }
    
    init() {
        self.statementRef = nil
        self.sqliteStatement = nil
        self.element = nil
    }
    
    deinit {
        statementRef?.release()
    }
    
    public func next() -> Element? {
        guard let element = element else {
            return nil
        }
        return element(sqliteStatement.unsafelyUnwrapped, statementRef.unsafelyUnwrapped)
    }
}


// MARK: - UpdateStatement

/// A subclass of Statement that executes SQL queries.
///
/// You create UpdateStatement with the Database.makeUpdateStatement() method:
///
///     try dbQueue.inTransaction { db in
///         let statement = try db.makeUpdateStatement("INSERT INTO persons (name) VALUES (?)")
///         try statement.execute(arguments: ["Arthur"])
///         try statement.execute(arguments: ["Barbara"])
///         return .commit
///     }
public final class UpdateStatement : Statement {
    /// If true, the database schema cache gets invalidated after this statement
    /// is executed.
    private(set) var invalidatesDatabaseSchemaCache: Bool
    private(set) var savepointAction: (name: String, action: SavepointActionKind)?
    private(set) var databaseEventKinds: [DatabaseEventKind]
    
    init(database: Database, sqliteStatement: SQLiteStatement, invalidatesDatabaseSchemaCache: Bool, savepointAction: (name: String, action: SavepointActionKind)?, databaseEventKinds: [DatabaseEventKind]) {
        self.invalidatesDatabaseSchemaCache = invalidatesDatabaseSchemaCache
        self.savepointAction = savepointAction
        self.databaseEventKinds = databaseEventKinds
        super.init(database: database, sqliteStatement: sqliteStatement)
    }
    
    init(database: Database, sql: String) throws {
        self.invalidatesDatabaseSchemaCache = false
        self.databaseEventKinds = []
        
        let observer = StatementCompilationObserver(database)
        try super.init(database: database, sql: sql, observer: observer)
        self.invalidatesDatabaseSchemaCache = observer.invalidatesDatabaseSchemaCache
        self.savepointAction = observer.savepointAction
        self.databaseEventKinds = observer.databaseEventKinds
    }
    
    /// Executes the SQL query.
    ///
    /// - parameter arguments: Statement arguments.
    /// - throws: A DatabaseError whenever an SQLite error occurs.
<<<<<<< HEAD
    public func execute(arguments: StatementArguments? = nil) throws {
        DatabaseScheduler.preconditionValidQueue(database)
=======
    public func execute(arguments arguments: StatementArguments? = nil) throws {
        SchedulingWatchdog.preconditionValidQueue(database)
>>>>>>> 34ff64b1
        
        // Force arguments validity. See SelectStatement.fetchSequence(), and Database.execute()
        try! prepare(withArguments: arguments)
        try! reset()
        
        database.updateStatementWillExecute(self)
        
        switch sqlite3_step(sqliteStatement) {
        case SQLITE_DONE, SQLITE_ROW:
            // When SQLITE_ROW, the statement did return a row. That's
            // unexpected from an update statement.
            //
            // What are our options?
            //
            // 1. throw a DatabaseError.
            // 2. raise a fatal error.
            // 3. log a warning about the ignored row, and return successfully.
            // 4. silently ignore the row, and return successfully.
            //
            // The problem with 1 is that this error is uneasy to understand.
            // See https://github.com/groue/GRDB.swift/issues/15 where both the
            // user and I were stupidly stuck in front of `PRAGMA journal_mode=WAL`.
            //
            // The problem with 2 is that the user would be forced to load a
            // value he does not care about (even if he should, but we can't
            // judge).
            //
            // The problem with 3 is that there is no way to avoid this warning.
            //
            // So let's just silently ignore the row, and behave just like
            // SQLITE_DONE: this is a success.
            database.updateStatementDidExecute(self)
            
        case let errorCode:
            // Failure
            //
            // Let database rethrow eventual transaction observer error:
            try database.updateStatementDidFail(self)
            
            throw DatabaseError(code: errorCode, message: database.lastErrorMessage, sql: sql, arguments: self.arguments) // Error uses self.arguments, not the optional arguments parameter.
        }
    }
}


// MARK: - StatementArguments

/// SQL statements can have arguments:
///
///     INSERT INTO persons (name, age) VALUES (?, ?)
///     INSERT INTO persons (name, age) VALUES (:name, :age)
///
/// To fill question mark arguments, feed StatementArguments with an array:
///
///     db.execute("INSERT ... (?, ?)", arguments: StatementArguments(["Arthur", 41]))
///
/// Array literals are automatically converted to StatementArguments:
///
///     db.execute("INSERT ... (?, ?)", arguments: ["Arthur", 41])
///
/// To fill named arguments, feed StatementArguments with a dictionary:
///
///     db.execute("INSERT ... (:name, :age)", arguments: StatementArguments(["name": "Arthur", "age": 41]))
///
/// Dictionary literals are automatically converted to StatementArguments:
///
///     db.execute("INSERT ... (:name, :age)", arguments: ["name": "Arthur", "age": 41])
///
/// See https://www.sqlite.org/lang_expr.html#varparam for more information.
public struct StatementArguments {
    
    public var isEmpty: Bool {
        return values.isEmpty && namedValues.isEmpty
    }
    
    
    // MARK: Positional Arguments
    
    /// Initializes arguments from a sequence of optional values.
    ///
    ///     let values: [DatabaseValueConvertible?] = ["foo", 1, nil]
    ///     db.execute("INSERT ... (?,?,?)", arguments: StatementArguments(values))
    ///
    /// - parameter sequence: A sequence of DatabaseValueConvertible values.
    /// - returns: A StatementArguments.
    public init<Sequence: Swift.Sequence where Sequence.Iterator.Element == DatabaseValueConvertible?>(_ sequence: Sequence) {
        values = Array(sequence)
    }
    
    /// Initializes arguments from a sequence of optional values.
    ///
    ///     let values: [String] = ["foo", "bar"]
    ///     db.execute("INSERT ... (?,?)", arguments: StatementArguments(values))
    ///
    /// - parameter sequence: A sequence of DatabaseValueConvertible values.
    /// - returns: A StatementArguments.
    public init<Sequence: Swift.Sequence where Sequence.Iterator.Element: DatabaseValueConvertible>(_ sequence: Sequence) {
        values = sequence.map { $0 }
    }
    
    
    // MARK: Named Arguments
    
    /// Initializes arguments from a sequence of (key, value) dictionary, such as
    /// a dictionary.
    ///
    ///     let values: [String: DatabaseValueConvertible?] = ["firstName": nil, "lastName": "Miller"]
    ///     db.execute("INSERT ... (:firstName, :lastName)", arguments: StatementArguments(values))
    ///
    /// - parameter sequence: A sequence of (key, value) pairs
    /// - returns: A StatementArguments.
    public init(_ dictionary: [String: DatabaseValueConvertible?]) {
        namedValues = dictionary
    }
    
    /// Initializes arguments from a sequence of (key, value) pairs, such as
    /// a dictionary.
    ///
    ///     let values: [String: DatabaseValueConvertible?] = ["firstName": nil, "lastName": "Miller"]
    ///     db.execute("INSERT ... (:firstName, :lastName)", arguments: StatementArguments(values))
    ///
    /// - parameter sequence: A sequence of (key, value) pairs
    /// - returns: A StatementArguments.
    public init<Sequence: Swift.Sequence where Sequence.Iterator.Element == (String, DatabaseValueConvertible?)>(_ sequence: Sequence) {
        namedValues = Dictionary(keyValueSequence: sequence)
    }
    
    
    // MARK: Not Public
    
    var values: [DatabaseValueConvertible?] = []
    var namedValues: [String: DatabaseValueConvertible?] = [:]
    
    init() {
    }
    
    mutating func consume(_ statement: Statement, allowingRemainingValues: Bool) throws -> [DatabaseValue] {
        let initialValuesCount = values.count
        let bindings = try statement.sqliteArgumentNames.map { argumentName -> DatabaseValue in
            if let argumentName = argumentName {
                if let value = namedValues[argumentName] {
                    return value?.databaseValue ?? .null
                } else if values.isEmpty {
                    throw DatabaseError(code: SQLITE_MISUSE, message: "missing statement argument: \(argumentName)", sql: statement.sql, arguments: nil)
                } else {
                    return values.removeFirst()?.databaseValue ?? .null
                }
            } else {
                if values.isEmpty {
                    throw DatabaseError(code: SQLITE_MISUSE, message: "wrong number of statement arguments: \(initialValuesCount)", sql: statement.sql, arguments: nil)
                } else {
                    return values.removeFirst()?.databaseValue ?? .null
                }
            }
        }
        if !allowingRemainingValues && !values.isEmpty {
            throw DatabaseError(code: SQLITE_MISUSE, message: "wrong number of statement arguments: \(initialValuesCount)", sql: statement.sql, arguments: nil)
        }
        return bindings
    }
}

extension StatementArguments : ArrayLiteralConvertible {
    /// Returns a StatementArguments from an array literal:
    ///
    ///     db.selectRows("SELECT ...", arguments: ["Arthur", 41])
    public init(arrayLiteral elements: DatabaseValueConvertible?...) {
        self.init(elements)
    }
}

extension StatementArguments : DictionaryLiteralConvertible {
    /// Returns a StatementArguments from a dictionary literal:
    ///
    ///     db.selectRows("SELECT ...", arguments: ["name": "Arthur", "age": 41])
    public init(dictionaryLiteral elements: (String, DatabaseValueConvertible?)...) {
        self.init(elements)
    }
}

extension StatementArguments : CustomStringConvertible {
    /// A textual representation of `self`.
    public var description: String {
        let valuesDescriptions = values.map { value -> String in
            if let value = value {
                return String(reflecting: value)
            } else {
                return "nil"
            }
        }
        let namedValuesDescriptions = namedValues.map { (key, value) -> String in
            if let value = value {
                return "\(key):\(String(reflecting: value))"
            } else {
                return "\(key):nil"
            }
        }
        return "[" + (valuesDescriptions + namedValuesDescriptions).joined(separator: ", ") + "]"
    }
}<|MERGE_RESOLUTION|>--- conflicted
+++ resolved
@@ -249,15 +249,9 @@
     
     // Statement sequence
     private init(statement: SelectStatement, element: () -> Element) {
-<<<<<<< HEAD
         self.makeIteratorImpl = {
             // Check that iterator is built on a valid queue.
-            DatabaseScheduler.preconditionValidQueue(statement.database, "Database was not used on the correct thread. Iterate sequences in a protected dispatch queue, or consider using an array returned by fetchAll() instead.")
-=======
-        self.generateImpl = {
-            // Check that generator is built on a valid queue.
             SchedulingWatchdog.preconditionValidQueue(statement.database, "Database was not used on the correct thread. Iterate sequences in a protected dispatch queue, or consider using an array returned by fetchAll() instead.")
->>>>>>> 34ff64b1
             
             // Support multiple sequence iterations
             try statement.reset()
@@ -283,15 +277,9 @@
         // Empty sequence is just as strict as statement sequence, and requires
         // to be used on the database queue.
         return DatabaseSequence() {
-<<<<<<< HEAD
             // Check that iterator is built on a valid queue.
-            DatabaseScheduler.preconditionValidQueue(database, "Database was not used on the correct thread. Iterate sequences in a protected dispatch queue, or consider using an array returned by fetchAll() instead.")
+            SchedulingWatchdog.preconditionValidQueue(database, "Database was not used on the correct thread. Iterate sequences in a protected dispatch queue, or consider using an array returned by fetchAll() instead.")
             return DatabaseIterator()
-=======
-            // Check that generator is built on a valid queue.
-            SchedulingWatchdog.preconditionValidQueue(database, "Database was not used on the correct thread. Iterate sequences in a protected dispatch queue, or consider using an array returned by fetchAll() instead.")
-            return DatabaseGenerator()
->>>>>>> 34ff64b1
         }
     }
     
@@ -378,13 +366,8 @@
     ///
     /// - parameter arguments: Statement arguments.
     /// - throws: A DatabaseError whenever an SQLite error occurs.
-<<<<<<< HEAD
     public func execute(arguments: StatementArguments? = nil) throws {
-        DatabaseScheduler.preconditionValidQueue(database)
-=======
-    public func execute(arguments arguments: StatementArguments? = nil) throws {
         SchedulingWatchdog.preconditionValidQueue(database)
->>>>>>> 34ff64b1
         
         // Force arguments validity. See SelectStatement.fetchSequence(), and Database.execute()
         try! prepare(withArguments: arguments)
