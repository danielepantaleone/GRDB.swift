/// A QueryInterfaceRequest describes an SQL query.
///
/// See https://github.com/groue/GRDB.swift#the-query-interface
public struct QueryInterfaceRequest<T> {
    let query: _SQLSelectQuery
    
    /// Initializes a QueryInterfaceRequest based on table *tableName*.
    ///
    /// It represents the SQL query `SELECT * FROM tableName`.
    public init(tableName: String) {
        self.init(query: _SQLSelectQuery(select: [_SQLResultColumn.star(nil)], from: .table(name: tableName, alias: nil)))
    }
    
    init(query: _SQLSelectQuery) {
        self.query = query
    }
}


extension QueryInterfaceRequest : FetchRequest {
    
    /// Returns a prepared statement that is ready to be executed.
    ///
    /// - throws: A DatabaseError whenever SQLite could not parse the sql query.
    public func selectStatement(_ db: Database) throws -> SelectStatement {
        // TODO: split statement generation from arguments building
<<<<<<< HEAD
        var bindings: [DatabaseValueConvertible?] = []
        let sql = try query.sql(db, &bindings)
        let statement = try db.makeSelectStatement(sql)
        try statement.setArgumentsWithValidation(StatementArguments(bindings))
=======
        var arguments = StatementArguments()
        let sql = try query.sql(database, &arguments)
        let statement = try database.selectStatement(sql)
        try statement.setArgumentsWithValidation(arguments)
>>>>>>> ed847279
        return statement
    }
    
    /// This method is part of the FetchRequest adoption; returns nil
    public func adapter(_ statement: SelectStatement) throws -> RowAdapter? {
        return nil
    }
}


extension QueryInterfaceRequest where T: RowConvertible {
    
    // MARK: Fetching Record and RowConvertible
    
    /// Returns a sequence of values.
    ///
    ///     let nameColumn = SQLColumn("name")
    ///     let request = Person.order(nameColumn)
    ///     let persons = request.fetch(db) // DatabaseSequence<Person>
    ///
    /// The returned sequence can be consumed several times, but it may yield
    /// different results, should database changes have occurred between two
    /// generations:
    ///
    ///     let persons = request.fetch(db)
    ///     Array(persons).count // 3
    ///     db.execute("DELETE ...")
    ///     Array(persons).count // 2
    ///
    /// If the database is modified while the sequence is iterating, the
    /// remaining elements are undefined.
    public func fetch(_ db: Database) -> DatabaseSequence<T> {
        return try! T.fetch(selectStatement(db))
    }
    
    /// Returns an array of values fetched from a fetch request.
    ///
    ///     let nameColumn = SQLColumn("name")
    ///     let request = Person.order(nameColumn)
    ///     let persons = request.fetchAll(db) // [Person]
    ///
    /// - parameter db: A database connection.
    public func fetchAll(_ db: Database) -> [T] {
        return Array(fetch(db))
    }
    
    /// Returns a single value fetched from a fetch request.
    ///
    ///     let nameColumn = SQLColumn("name")
    ///     let request = Person.order(nameColumn)
    ///     let person = request.fetchOne(db) // Person?
    ///
    /// - parameter db: A database connection.
    public func fetchOne(_ db: Database) -> T? {
        return fetch(db).makeIterator().next()
    }
}


extension QueryInterfaceRequest {
    
    // MARK: Request Derivation
    
    /// Returns a new QueryInterfaceRequest with a new net of selected columns.
    public func select(_ selection: _SQLSelectable...) -> QueryInterfaceRequest<T> {
        return select(selection)
    }
    
    /// Returns a new QueryInterfaceRequest with a new net of selected columns.
    public func select(_ selection: [_SQLSelectable]) -> QueryInterfaceRequest<T> {
        var query = self.query
        query.selection = selection
        return QueryInterfaceRequest(query: query)
    }
    
    /// Returns a new QueryInterfaceRequest with a new net of selected columns.
<<<<<<< HEAD
    public func select(sql: String) -> QueryInterfaceRequest<T> {
        return select(_SQLLiteral(sql))
=======
    @warn_unused_result
    public func select(sql sql: String, arguments: StatementArguments? = nil) -> QueryInterfaceRequest<T> {
        return select(_SQLExpression.Literal(sql, arguments))
>>>>>>> ed847279
    }
    
    /// Returns a new QueryInterfaceRequest which returns distinct rows.
    public func distinct() -> QueryInterfaceRequest<T> {
        var query = self.query
        query.isDistinct = true
        return QueryInterfaceRequest(query: query)
    }
    
    /// Returns a new QueryInterfaceRequest with the provided *predicate* added to the
    /// eventual set of already applied predicates.
    public func filter(_ predicate: _SQLExpressible) -> QueryInterfaceRequest<T> {
        var query = self.query
        if let whereExpression = query.whereExpression {
            query.whereExpression = .infixOperator("AND", whereExpression, predicate.sqlExpression)
        } else {
            query.whereExpression = predicate.sqlExpression
        }
        return QueryInterfaceRequest(query: query)
    }
    
    /// Returns a new QueryInterfaceRequest with the provided *predicate* added to the
    /// eventual set of already applied predicates.
<<<<<<< HEAD
    public func filter(sql: String) -> QueryInterfaceRequest<T> {
        return filter(_SQLLiteral(sql))
=======
    @warn_unused_result
    public func filter(sql sql: String, arguments: StatementArguments? = nil) -> QueryInterfaceRequest<T> {
        return filter(_SQLExpression.Literal(sql, arguments))
>>>>>>> ed847279
    }
    
    /// Returns a new QueryInterfaceRequest grouped according to *expressions*.
    public func group(_ expressions: _SQLExpressible...) -> QueryInterfaceRequest<T> {
        return group(expressions)
    }
    
    /// Returns a new QueryInterfaceRequest grouped according to *expressions*.
    public func group(_ expressions: [_SQLExpressible]) -> QueryInterfaceRequest<T> {
        var query = self.query
        query.groupByExpressions = expressions.map { $0.sqlExpression }
        return QueryInterfaceRequest(query: query)
    }
    
    /// Returns a new QueryInterfaceRequest with a new grouping.
<<<<<<< HEAD
    public func group(sql: String) -> QueryInterfaceRequest<T> {
        return group(_SQLLiteral(sql))
=======
    @warn_unused_result
    public func group(sql sql: String, arguments: StatementArguments? = nil) -> QueryInterfaceRequest<T> {
        return group(_SQLExpression.Literal(sql, arguments))
>>>>>>> ed847279
    }
    
    /// Returns a new QueryInterfaceRequest with the provided *predicate* added to the
    /// eventual set of already applied predicates.
    public func having(_ predicate: _SQLExpressible) -> QueryInterfaceRequest<T> {
        var query = self.query
        if let havingExpression = query.havingExpression {
            query.havingExpression = (havingExpression && predicate).sqlExpression
        } else {
            query.havingExpression = predicate.sqlExpression
        }
        return QueryInterfaceRequest(query: query)
    }
    
    /// Returns a new QueryInterfaceRequest with the provided *sql* added to
    /// the eventual set of already applied predicates.
<<<<<<< HEAD
    public func having(sql: String) -> QueryInterfaceRequest<T> {
        return having(_SQLLiteral(sql))
=======
    @warn_unused_result
    public func having(sql sql: String, arguments: StatementArguments? = nil) -> QueryInterfaceRequest<T> {
        return having(_SQLExpression.Literal(sql, arguments))
>>>>>>> ed847279
    }
    
    /// Returns a new QueryInterfaceRequest with the provided *orderings* added to
    /// the eventual set of already applied orderings.
    public func order(_ orderings: _SQLOrdering...) -> QueryInterfaceRequest<T> {
        return order(orderings)
    }
    
    /// Returns a new QueryInterfaceRequest with the provided *orderings* added to
    /// the eventual set of already applied orderings.
    public func order(_ orderings: [_SQLOrdering]) -> QueryInterfaceRequest<T> {
        var query = self.query
        query.orderings.append(contentsOf: orderings)
        return QueryInterfaceRequest(query: query)
    }
    
    /// Returns a new QueryInterfaceRequest with the provided *sql* added to the
    /// eventual set of already applied orderings.
<<<<<<< HEAD
    public func order(sql: String) -> QueryInterfaceRequest<T> {
        return order([_SQLLiteral(sql)])
=======
    @warn_unused_result
    public func order(sql sql: String, arguments: StatementArguments? = nil) -> QueryInterfaceRequest<T> {
        return order([_SQLExpression.Literal(sql, arguments)])
>>>>>>> ed847279
    }
    
    /// Returns a new QueryInterfaceRequest sorted in reversed order.
    public func reversed() -> QueryInterfaceRequest<T> {
        var query = self.query
        query.isReversed = !query.isReversed
        return QueryInterfaceRequest(query: query)
    }
    
    /// Returns a QueryInterfaceRequest which fetches *limit* rows, starting at
    /// *offset*.
    public func limit(_ limit: Int, offset: Int? = nil) -> QueryInterfaceRequest<T> {
        var query = self.query
        query.limit = _SQLLimit(limit: limit, offset: offset)
        return QueryInterfaceRequest(query: query)
    }
}


extension QueryInterfaceRequest {
    
    // MARK: Counting
    
    /// Returns the number of rows matched by the request.
    ///
    /// - parameter db: A database connection.
    public func fetchCount(_ db: Database) -> Int {
        return Int.fetchOne(db, QueryInterfaceRequest(query: query.countQuery))!
    }
}


extension QueryInterfaceRequest {
    
    // MARK: QueryInterfaceRequest as subquery
    
    /// Returns an SQL expression that checks the inclusion of a value in
    /// the results of another request.
    public func contains(_ element: _SQLExpressible) -> _SQLExpression {
        return .inSubQuery(query, element.sqlExpression)
    }
    
    /// Returns an SQL expression that checks whether the receiver, as a
    /// subquery, returns any row.
    public func exists() -> _SQLExpression {
        return .exists(query)
    }
}


extension TableMapping {
    
    // MARK: Request Derivation
    
    /// Returns a QueryInterfaceRequest which fetches all rows in the table.
    public static func all() -> QueryInterfaceRequest<Self> {
        return QueryInterfaceRequest(tableName: databaseTableName())
    }
    
    /// Returns a QueryInterfaceRequest which selects *selection*.
    public static func select(_ selection: _SQLSelectable...) -> QueryInterfaceRequest<Self> {
        return all().select(selection)
    }
    
    /// Returns a QueryInterfaceRequest which selects *selection*.
    public static func select(_ selection: [_SQLSelectable]) -> QueryInterfaceRequest<Self> {
        return all().select(selection)
    }
    
    /// Returns a QueryInterfaceRequest which selects *sql*.
<<<<<<< HEAD
    public static func select(sql: String) -> QueryInterfaceRequest<Self> {
        return all().select(sql: sql)
=======
    @warn_unused_result
    public static func select(sql sql: String, arguments: StatementArguments? = nil) -> QueryInterfaceRequest<Self> {
        return all().select(sql: sql, arguments: arguments)
>>>>>>> ed847279
    }
    
    /// Returns a QueryInterfaceRequest with the provided *predicate*.
    public static func filter(_ predicate: _SQLExpressible) -> QueryInterfaceRequest<Self> {
        return all().filter(predicate)
    }
    
    /// Returns a QueryInterfaceRequest with the provided *predicate*.
<<<<<<< HEAD
    public static func filter(sql: String) -> QueryInterfaceRequest<Self> {
        return all().filter(sql: sql)
=======
    @warn_unused_result
    public static func filter(sql sql: String, arguments: StatementArguments? = nil) -> QueryInterfaceRequest<Self> {
        return all().filter(sql: sql, arguments: arguments)
>>>>>>> ed847279
    }
    
    /// Returns a QueryInterfaceRequest sorted according to the
    /// provided *orderings*.
    public static func order(_ orderings: _SQLOrdering...) -> QueryInterfaceRequest<Self> {
        return all().order(orderings)
    }
    
    /// Returns a QueryInterfaceRequest sorted according to the
    /// provided *orderings*.
    public static func order(_ orderings: [_SQLOrdering]) -> QueryInterfaceRequest<Self> {
        return all().order(orderings)
    }
    
    /// Returns a QueryInterfaceRequest sorted according to *sql*.
<<<<<<< HEAD
    public static func order(sql: String) -> QueryInterfaceRequest<Self> {
        return all().order(sql: sql)
=======
    @warn_unused_result
    public static func order(sql sql: String, arguments: StatementArguments? = nil) -> QueryInterfaceRequest<Self> {
        return all().order(sql: sql, arguments: arguments)
>>>>>>> ed847279
    }
    
    /// Returns a QueryInterfaceRequest which fetches *limit* rows, starting at
    /// *offset*.
    public static func limit(_ limit: Int, offset: Int? = nil) -> QueryInterfaceRequest<Self> {
        return all().limit(limit, offset: offset)
    }
}


extension TableMapping {
    
    // MARK: Counting
    
    /// Returns the number of records.
    ///
    /// - parameter db: A database connection.
    public static func fetchCount(_ db: Database) -> Int {
        return all().fetchCount(db)
    }
}<|MERGE_RESOLUTION|>--- conflicted
+++ resolved
@@ -24,17 +24,10 @@
     /// - throws: A DatabaseError whenever SQLite could not parse the sql query.
     public func selectStatement(_ db: Database) throws -> SelectStatement {
         // TODO: split statement generation from arguments building
-<<<<<<< HEAD
-        var bindings: [DatabaseValueConvertible?] = []
-        let sql = try query.sql(db, &bindings)
+        var arguments = StatementArguments()
+        let sql = try query.sql(db, &arguments)
         let statement = try db.makeSelectStatement(sql)
-        try statement.setArgumentsWithValidation(StatementArguments(bindings))
-=======
-        var arguments = StatementArguments()
-        let sql = try query.sql(database, &arguments)
-        let statement = try database.selectStatement(sql)
         try statement.setArgumentsWithValidation(arguments)
->>>>>>> ed847279
         return statement
     }
     
@@ -111,14 +104,8 @@
     }
     
     /// Returns a new QueryInterfaceRequest with a new net of selected columns.
-<<<<<<< HEAD
-    public func select(sql: String) -> QueryInterfaceRequest<T> {
-        return select(_SQLLiteral(sql))
-=======
-    @warn_unused_result
-    public func select(sql sql: String, arguments: StatementArguments? = nil) -> QueryInterfaceRequest<T> {
-        return select(_SQLExpression.Literal(sql, arguments))
->>>>>>> ed847279
+    public func select(sql: String, arguments: StatementArguments? = nil) -> QueryInterfaceRequest<T> {
+        return select(_SQLExpression.SQLLiteral(sql, arguments))
     }
     
     /// Returns a new QueryInterfaceRequest which returns distinct rows.
@@ -142,14 +129,8 @@
     
     /// Returns a new QueryInterfaceRequest with the provided *predicate* added to the
     /// eventual set of already applied predicates.
-<<<<<<< HEAD
-    public func filter(sql: String) -> QueryInterfaceRequest<T> {
-        return filter(_SQLLiteral(sql))
-=======
-    @warn_unused_result
-    public func filter(sql sql: String, arguments: StatementArguments? = nil) -> QueryInterfaceRequest<T> {
-        return filter(_SQLExpression.Literal(sql, arguments))
->>>>>>> ed847279
+    public func filter(sql: String, arguments: StatementArguments? = nil) -> QueryInterfaceRequest<T> {
+        return filter(_SQLExpression.SQLLiteral(sql, arguments))
     }
     
     /// Returns a new QueryInterfaceRequest grouped according to *expressions*.
@@ -165,14 +146,8 @@
     }
     
     /// Returns a new QueryInterfaceRequest with a new grouping.
-<<<<<<< HEAD
-    public func group(sql: String) -> QueryInterfaceRequest<T> {
-        return group(_SQLLiteral(sql))
-=======
-    @warn_unused_result
-    public func group(sql sql: String, arguments: StatementArguments? = nil) -> QueryInterfaceRequest<T> {
-        return group(_SQLExpression.Literal(sql, arguments))
->>>>>>> ed847279
+    public func group(sql: String, arguments: StatementArguments? = nil) -> QueryInterfaceRequest<T> {
+        return group(_SQLExpression.SQLLiteral(sql, arguments))
     }
     
     /// Returns a new QueryInterfaceRequest with the provided *predicate* added to the
@@ -189,14 +164,8 @@
     
     /// Returns a new QueryInterfaceRequest with the provided *sql* added to
     /// the eventual set of already applied predicates.
-<<<<<<< HEAD
-    public func having(sql: String) -> QueryInterfaceRequest<T> {
-        return having(_SQLLiteral(sql))
-=======
-    @warn_unused_result
-    public func having(sql sql: String, arguments: StatementArguments? = nil) -> QueryInterfaceRequest<T> {
-        return having(_SQLExpression.Literal(sql, arguments))
->>>>>>> ed847279
+    public func having(sql: String, arguments: StatementArguments? = nil) -> QueryInterfaceRequest<T> {
+        return having(_SQLExpression.SQLLiteral(sql, arguments))
     }
     
     /// Returns a new QueryInterfaceRequest with the provided *orderings* added to
@@ -215,14 +184,8 @@
     
     /// Returns a new QueryInterfaceRequest with the provided *sql* added to the
     /// eventual set of already applied orderings.
-<<<<<<< HEAD
-    public func order(sql: String) -> QueryInterfaceRequest<T> {
-        return order([_SQLLiteral(sql)])
-=======
-    @warn_unused_result
-    public func order(sql sql: String, arguments: StatementArguments? = nil) -> QueryInterfaceRequest<T> {
-        return order([_SQLExpression.Literal(sql, arguments)])
->>>>>>> ed847279
+    public func order(sql: String, arguments: StatementArguments? = nil) -> QueryInterfaceRequest<T> {
+        return order([_SQLExpression.SQLLiteral(sql, arguments)])
     }
     
     /// Returns a new QueryInterfaceRequest sorted in reversed order.
@@ -293,14 +256,8 @@
     }
     
     /// Returns a QueryInterfaceRequest which selects *sql*.
-<<<<<<< HEAD
-    public static func select(sql: String) -> QueryInterfaceRequest<Self> {
-        return all().select(sql: sql)
-=======
-    @warn_unused_result
-    public static func select(sql sql: String, arguments: StatementArguments? = nil) -> QueryInterfaceRequest<Self> {
+    public static func select(sql: String, arguments: StatementArguments? = nil) -> QueryInterfaceRequest<Self> {
         return all().select(sql: sql, arguments: arguments)
->>>>>>> ed847279
     }
     
     /// Returns a QueryInterfaceRequest with the provided *predicate*.
@@ -309,14 +266,8 @@
     }
     
     /// Returns a QueryInterfaceRequest with the provided *predicate*.
-<<<<<<< HEAD
-    public static func filter(sql: String) -> QueryInterfaceRequest<Self> {
-        return all().filter(sql: sql)
-=======
-    @warn_unused_result
-    public static func filter(sql sql: String, arguments: StatementArguments? = nil) -> QueryInterfaceRequest<Self> {
+    public static func filter(sql: String, arguments: StatementArguments? = nil) -> QueryInterfaceRequest<Self> {
         return all().filter(sql: sql, arguments: arguments)
->>>>>>> ed847279
     }
     
     /// Returns a QueryInterfaceRequest sorted according to the
@@ -332,14 +283,8 @@
     }
     
     /// Returns a QueryInterfaceRequest sorted according to *sql*.
-<<<<<<< HEAD
-    public static func order(sql: String) -> QueryInterfaceRequest<Self> {
-        return all().order(sql: sql)
-=======
-    @warn_unused_result
-    public static func order(sql sql: String, arguments: StatementArguments? = nil) -> QueryInterfaceRequest<Self> {
+    public static func order(sql: String, arguments: StatementArguments? = nil) -> QueryInterfaceRequest<Self> {
         return all().order(sql: sql, arguments: arguments)
->>>>>>> ed847279
     }
     
     /// Returns a QueryInterfaceRequest which fetches *limit* rows, starting at
